import numpy
from .utils.sortableElement import SortableElement
from .. import log_utils as logu, config
from PIL import Image
from utils.path_utils import MAP_OUTPUT_DIR, CACHE_DIR
import os
import re
import pickle
import numpy as np
from tqdm import tqdm
from typing import Callable, Tuple

<<<<<<< HEAD
CACHE_DIR = "./.cache"
# MAP_OUTPUT_DIR = config.test_dir / 'boat'

=======
>>>>>>> 70754e18

class CorrespondenceMap:
    r"""
    CorrespondenceMap instances should have the following structure:
    {
        'vertex_id_1': [([pixel_xpos_1, pixel_ypos_1], frame_number), ([pixel_xpos_2, pixel_ypos_2], frame_number), ...],
        'vertex_id_2': [([pixel_xpos_1, pixel_ypos_1], frame_number), ([pixel_xpos_2, pixel_ypos_2], frame_number), ...],
        ...
    }
    where vertex_ids are unique
    """

    def __init__(self,
                 correspondence_map: dict, width: int = None, height: int = None, num_frames: int = None):
        # avoid calling directly, should be initiated using classmethods
        self._correspondence_map = correspondence_map
        self._width = width
        self._height = height
        self._num_frames = num_frames

    def __str__(self):
        return self._correspondence_map.__str__()

    @property
    def Map(self) -> dict:
        return self._correspondence_map

    @property
    def width(self) -> int:
        return self._width

    @property
    def height(self) -> int:
        return self._height

    @property
    def size(self) -> tuple:
        return (self._width, self._height)

    @property
    def num_frames(self) -> int:
        return self._num_frames
    
    @classmethod
    def from_existing_directory_img(cls,
                                    directory: str,
                                    num_frames: int = None,
                                    pixel_position_callback: Callable[[int, int], Tuple[int, int]] = None,
                                    enable_strict_checking: bool = True,
                                    use_cache: bool = False):
        r"""
        Create CorrespondenceMap instance from using the images in an existing directory.
        Directory should exist and numeric values should be present in the filename for every image files.
        The numeric values will be used as the key to sort id maps into ascending order for the construction of CorrespondenceMap
        Files not ending with ('.jpeg', '.png', '.bmp', '.jpg') are considered as non-image files, which will be skipped.

        :param directory: directory where id maps are stored as images
        :param num_frames: first n frames to be used for building correspondence map, all frames will be used if not specified
        :param pixel_position_callback: callback function to be applied on pixel position read from frames
        :param enable_strict_checking: when enabled, check uniqueness, only one pixel position should be added to the same id in every frame,
                                        when disabled, only the first pixel position will be added to the same id in every frame, subsequent pixels will be ignored

        """
        if use_cache:
            cache_corr_map = cls._load_correspodence_map_from_cache(directory)
            if cache_corr_map is not None:
                return cache_corr_map

        # Load and sort image maps from directory according to frame number
        assert os.path.exists(directory), f"Directory {directory} not found"
        id_data_container = []
        for i, file in enumerate(os.listdir(directory)):
            if not file.endswith((".jpeg", ".png", ".bmp", ".jpg")):
                logu.warn(f"[INFO] Skipping non-image file {file}")
                continue
            match = re.search(r"\d+", file)
            if match:
                frame_idx = int(match.group())
                id_data_img = Image.open(os.path.join(directory, file))
                if i == 0:
                    width, height = id_data_img.size
                id_data_array = np.array(id_data_img)
                id_data_container.append(SortableElement(value=frame_idx, object=id_data_array))
            else:
                raise RuntimeError(f"{file} has no numeric component in filename.")

        sorted_ids = sorted(id_data_container)
        if num_frames is not None:
            sorted_ids = sorted_ids[:num_frames]
        else:
            num_frames = len(sorted_ids)
        # Prepare correspondence map
        logu.info("[INFO] Preparing correspondence map...")
        corr_map = {}
        for frame_idx, id_data in tqdm(enumerate(sorted_ids), total=len(sorted_ids)):
            assert len(id_data.Object.shape) >= 2, "id_data should be at least 2D."
            # iterate elements, where elements have shape with first 2 dimensions dropped
            # add pixel position [i, j] to corr_map dictionary with tuple(id_key) as key
            for i, row in enumerate(id_data.Object):
                for j, id in enumerate(row):
                    if np.array_equal(id, np.zeros_like(id)):
                        continue
                    id_key = tuple(id)
                    pix_xpos, pix_ypos = pixel_position_callback(i, j) if pixel_position_callback is not None else (i, j)
                    if corr_map.get(id_key) is None:
                        corr_map[id_key] = [([pix_xpos, pix_ypos], frame_idx)]
                    else:
                        # check uniqueness, only one pixel position should be added to the same id per every frame
                        if enable_strict_checking:
                            assert len(corr_map[id_key]) < frame_idx, f"Corr_map[key={id_key}] value={corr_map[id_key]} has already appended a pixel position at frame index {frame_idx}."
                        else:
                            if len(corr_map[id_key]) >= frame_idx:
                                continue
                        corr_map[id_key].append(([pix_xpos, pix_ypos], frame_idx))

        ret = CorrespondenceMap(corr_map, width, height, num_frames)
        if use_cache:
            cls._save_correspondence_map_to_cache(directory, ret)
        return ret
    
    @classmethod
<<<<<<< HEAD
    def Load_ID_Data_From_Dir(cls,
                              directory: str = None,
=======
    def from_existing_directory_numpy(cls,
                              directory: str=None,
>>>>>>> 70754e18
                              num_frames: int = None,
                              pixel_position_callback: Callable[[int, int], Tuple[int, int]] = None,
                              enable_strict_checking: bool = True,
                              use_cache: bool = False):
        r"""
        Create CorrespondenceMap instance from using the numpy files in an existing output path .
        Directory should exist and numeric values should be present in the filename for every files.
        The numeric values will be used as the key to sort id maps into ascending order for the construction of CorrespondenceMap
        Files not ending with .npy are considered as non-numpy files, which will be skipped.

        :param directory: directory where id maps are stored as images. If not given, the default output path with lastest timestamp will be used.
        :param num_frames: first n frames to be used for building correspondence map, all frames will be used if not specified
        :param pixel_position_callback: callback function to be applied on pixel position read from frames
        :param enable_strict_checking: when enabled, check uniqueness, only one pixel position should be added to the same id in every frame,
                                        when disabled, only the first pixel position will be added to the same id in every frame, subsequent pixels will be ignored
        :param use_cache: whether to use cache to speed up loading. Cache will be generated if not found.

        """
        if directory is None:
            current_dirs = os.listdir(MAP_OUTPUT_DIR)
            if len(current_dirs) == 0:
                raise FileNotFoundError(f"No output directory found in {MAP_OUTPUT_DIR}")
            directory = os.path.join(MAP_OUTPUT_DIR, sorted(current_dirs)[-1], 'id')

        if use_cache:
            cache_corr_map = cls._load_correspodence_map_from_cache(directory)
            if cache_corr_map is not None:
                return cache_corr_map

        # Load and sort image maps from directory according to frame number
        assert os.path.exists(directory), f"Directory {directory} not found"
        id_data_container = []
        for i, file in enumerate(os.listdir(directory)):
<<<<<<< HEAD
            if not file.endswith((".jpeg", ".png", ".bmp", ".jpg", ".npy")):
                logu.warn(f"Skipping non-image file {file}")
=======
            if not file.endswith((".npy")):
                logu.warn(f"[WARNING] Skipping non-numpy file {file}")
>>>>>>> 70754e18
                continue
            match = re.search(r"\d+", file)
            if match:
                frame_idx = int(match.group())
<<<<<<< HEAD
                id_data_array = numpy.load(os.path.join(directory, file), allow_pickle=True)  # [height, width, ...]
=======
                id_data_array = numpy.load(os.path.join(directory, file), allow_pickle=True)
>>>>>>> 70754e18
                if i == 0:
                    width, height = id_data_array.shape[1], id_data_array.shape[0]
                id_data_container.append(SortableElement(value=frame_idx, object=id_data_array))
            else:
                raise RuntimeError(f"{file} has no numeric component in filename.")

        sorted_ids = sorted(id_data_container)
        if num_frames is not None:
            sorted_ids = sorted_ids[:num_frames]
        else:
            num_frames = len(sorted_ids)
        # Prepare correspondence map
        logu.info("Preparing correspondence map...")
        corr_map = {}
        for frame_idx, id_data in tqdm(enumerate(sorted_ids), total=len(sorted_ids)):
            assert len(id_data.Object.shape) >= 2, "id_data should be at least 2D."
            # iterate elements, where elements have shape with first 2 dimensions dropped
            # add pixel position [i, j] to corr_map dictionary with tuple(id_key) as key
            for i, row in enumerate(id_data.Object):
                for j, id in enumerate(row):
                    if np.array_equal(id, np.zeros_like(id)):
                        continue
                    id_key = tuple(id)
                    pix_xpos, pix_ypos = pixel_position_callback(i, j) if pixel_position_callback is not None else (i, j)
                    if corr_map.get(id_key) is None:
                        corr_map[id_key] = [([pix_xpos, pix_ypos], frame_idx)]
                    else:
                        # check uniqueness, only one pixel position should be added to the same id per every frame
                        if enable_strict_checking:
                            assert len(corr_map[id_key]) < frame_idx, f"Corr_map[key={id_key}] value={corr_map[id_key]} has already appended a pixel position at frame index {frame_idx}."
                        else:
                            if len(corr_map[id_key]) >= frame_idx:
                                continue
                        corr_map[id_key].append(([pix_xpos, pix_ypos], frame_idx))

        ret = CorrespondenceMap(corr_map, width, height, num_frames)
        if use_cache:
            cls._save_correspondence_map_to_cache(directory, ret)
        return ret

# TODO: integrate utils.make_corr_map
    @staticmethod
    def _get_cache_path(img_from_dir: str):
        return os.path.join(CACHE_DIR, os.path.basename(os.path.dirname(img_from_dir)), 'corr_map.pkl')

    @staticmethod
    def _load_correspodence_map_from_cache(img_from_dir: str):
        cached_fname = CorrespondenceMap._get_cache_path(img_from_dir)
        if os.path.exists(cached_fname):
            try:
                with open(cached_fname, 'rb') as f:
                    corr_map: CorrespondenceMap = pickle.load(f)
                logu.success(f"[SUCCESS] Correspondence map loaded from {cached_fname}")
                return corr_map
            except Exception as e:
                os.remove(cached_fname)
        return None

    @staticmethod
    def _save_correspondence_map_to_cache(img_from_dir: str, corr_map):
        cache_fname = CorrespondenceMap._get_cache_path(img_from_dir)
        if not os.path.exists(cache_fname):
            os.makedirs(os.path.dirname(cache_fname), exist_ok=True)
            with open(cache_fname, 'wb') as f:
                pickle.dump(corr_map, f)
            logu.success(f"[SUCCESS] Correspondence map created and cached to {cache_fname}")


__all__ = ['CorrespondenceMap']<|MERGE_RESOLUTION|>--- conflicted
+++ resolved
@@ -10,12 +10,9 @@
 from tqdm import tqdm
 from typing import Callable, Tuple
 
-<<<<<<< HEAD
 CACHE_DIR = "./.cache"
 # MAP_OUTPUT_DIR = config.test_dir / 'boat'
 
-=======
->>>>>>> 70754e18
 
 class CorrespondenceMap:
     r"""
@@ -58,7 +55,7 @@
     @property
     def num_frames(self) -> int:
         return self._num_frames
-    
+
     @classmethod
     def from_existing_directory_img(cls,
                                     directory: str,
@@ -135,19 +132,14 @@
         if use_cache:
             cls._save_correspondence_map_to_cache(directory, ret)
         return ret
-    
+
     @classmethod
-<<<<<<< HEAD
-    def Load_ID_Data_From_Dir(cls,
-                              directory: str = None,
-=======
     def from_existing_directory_numpy(cls,
-                              directory: str=None,
->>>>>>> 70754e18
-                              num_frames: int = None,
-                              pixel_position_callback: Callable[[int, int], Tuple[int, int]] = None,
-                              enable_strict_checking: bool = True,
-                              use_cache: bool = False):
+                                      directory: str = None,
+                                      num_frames: int = None,
+                                      pixel_position_callback: Callable[[int, int], Tuple[int, int]] = None,
+                                      enable_strict_checking: bool = True,
+                                      use_cache: bool = False):
         r"""
         Create CorrespondenceMap instance from using the numpy files in an existing output path .
         Directory should exist and numeric values should be present in the filename for every files.
@@ -177,22 +169,13 @@
         assert os.path.exists(directory), f"Directory {directory} not found"
         id_data_container = []
         for i, file in enumerate(os.listdir(directory)):
-<<<<<<< HEAD
-            if not file.endswith((".jpeg", ".png", ".bmp", ".jpg", ".npy")):
-                logu.warn(f"Skipping non-image file {file}")
-=======
             if not file.endswith((".npy")):
                 logu.warn(f"[WARNING] Skipping non-numpy file {file}")
->>>>>>> 70754e18
                 continue
             match = re.search(r"\d+", file)
             if match:
                 frame_idx = int(match.group())
-<<<<<<< HEAD
-                id_data_array = numpy.load(os.path.join(directory, file), allow_pickle=True)  # [height, width, ...]
-=======
                 id_data_array = numpy.load(os.path.join(directory, file), allow_pickle=True)
->>>>>>> 70754e18
                 if i == 0:
                     width, height = id_data_array.shape[1], id_data_array.shape[0]
                 id_data_container.append(SortableElement(value=frame_idx, object=id_data_array))
@@ -234,11 +217,11 @@
         return ret
 
 # TODO: integrate utils.make_corr_map
-    @staticmethod
+    @ staticmethod
     def _get_cache_path(img_from_dir: str):
         return os.path.join(CACHE_DIR, os.path.basename(os.path.dirname(img_from_dir)), 'corr_map.pkl')
 
-    @staticmethod
+    @ staticmethod
     def _load_correspodence_map_from_cache(img_from_dir: str):
         cached_fname = CorrespondenceMap._get_cache_path(img_from_dir)
         if os.path.exists(cached_fname):
@@ -251,7 +234,7 @@
                 os.remove(cached_fname)
         return None
 
-    @staticmethod
+    @ staticmethod
     def _save_correspondence_map_to_cache(img_from_dir: str, corr_map):
         cache_fname = CorrespondenceMap._get_cache_path(img_from_dir)
         if not os.path.exists(cache_fname):
