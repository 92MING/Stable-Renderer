import sys, os
sys.path.append(os.getcwd())

from sd.modules.data_classes import CorrespondenceMap, ImageFrames
from sd.modules.diffuser_pipelines.multi_frame_stable_diffusion import StableDiffusionImg2VideoPipeline
from sd.modules.diffuser_pipelines.pipeline_utils import load_pipe
from sd.modules.diffuser_pipelines.overlap import Overlap, ResizeOverlap, VAEOverlap, Scheduler
from sd.modules.diffuser_pipelines.overlap.scheduler import StartEndScheduler
from sd.modules.diffuser_pipelines.overlap.utils import build_view_normal_map
import sd.modules.log_utils as logu
from diffusers import EulerAncestralDiscreteScheduler
from sys import platform
import torch
import os
from utils.global_utils import GetEnv
from utils.path_utils import GIF_OUTPUT_DIR
from datetime import datetime


def save_images_as_gif(images: list, output_fname: str = 'output.gif'):
    if not os.path.exists(GIF_OUTPUT_DIR):
        os.makedirs(GIF_OUTPUT_DIR)
    path = os.path.join(GIF_OUTPUT_DIR, datetime.now().strftime(f"%Y-%m-%d_%H-%M_{output_fname}"))
    images[0].save(path, format="GIF", save_all=True, append_images=images[1:], loop=0)
    logu.success(f'[SUCCESS] Saved image sequence at {path}')

class Config:
    # pipeline init configs
    model_path=GetEnv('SD_PATH', 'runwayml/stable-diffusion-v1-5')
    control_net_model_paths=[
        GetEnv('CONTROLNET_DEPTH_MODEL','lllyasviel/sd-controlnet-depth'),
        GetEnv('CONTROLNET_NORMAL_MODEL','lllyasviel/sd-controlnet-normal'),
    ]
    device = GetEnv('DEVICE', ('mps' if platform == 'darwin' else 'cuda'))
    # pipeline generation configs
    prompt = GetEnv('DEFAULT_SD_PROMPT', "wooden boat on a calm blue lake")
    neg_prompt = GetEnv('DEFAULT_SD_NEG_PROMPT', "low quality, bad anatomy")
    width = GetEnv('DEFAULT_IMG_WIDTH', 512, int)
    height = GetEnv('DEFAULT_IMG_HEIGHT', 512, int)
    seed = GetEnv('DEFAULT_SEED', 1235, int)
    no_half = GetEnv('DEFAULT_NO_HALF', False, bool)
    strength = 1.0
    # data preparation configs
<<<<<<< HEAD
    num_frames = GetEnv('DEFAULT_NUM_FRAMES',16, int)
    frames_dir = GetEnv('DEFAULT_FRAME_INPUT', "../rendered_frames/2023-11-20_boat_512")
    # Overlap algorithm configs
    weight_option = 'frame_distance'
    start_timestep = 0
    end_timestep = 1000
=======
    num_frames = None
    frames_dir = GetEnv('DEFAULT_FRAME_INPUT', "../rendered_frames/2023-10-21_13")
    # Overlap algorithm configs
    alpha = 0.5
>>>>>>> d5f1b059
    max_workers = 1
    start_corr = 600
    end_corr = 1000

if __name__ == '__main__':
    config = Config()

    # 1. Load pipeline
    pipe: StableDiffusionImg2VideoPipeline = load_pipe(
        model_path=config.model_path,  # Stable Diffusion model path
        control_net_model_paths=config.control_net_model_paths,
        use_safetensors=True,
        torch_dtype=torch.float16,
        device=config.device,
        no_half=config.no_half  # Disable fp16 on MacOS
    )
    scheduler = EulerAncestralDiscreteScheduler.from_config(pipe.scheduler.config)
    pipe.scheduler = scheduler
    pipe.to(config.device)

    generator = torch.Generator(device=config.device).manual_seed(config.seed)

    # 2. Define overlap algorithm
    scheduler = Scheduler(alpha_start=1, alpha_end=0.2, power=1/2, alpha_scheduler_type='linear')
    overlap_algorithm = ResizeOverlap(
        scheduler=scheduler, weight_option=config.weight_option, max_workers=config.max_workers, interpolate_mode='nearest')
    scheduled_overlap_algorithm = StartEndScheduler(
        start_timestep=config.start_timestep, end_timestep=config.end_timestep, overlap=overlap_algorithm)

    # 3. Prepare data
    corr_map = CorrespondenceMap.from_existing_directory_numpy(
        os.path.join(config.frames_dir, 'id'),
        enable_strict_checking=False,
        num_frames=config.num_frames,
        use_cache=True)
    images = ImageFrames.from_existing_directory(
        os.path.join(config.frames_dir, 'color'),
        num_frames=config.num_frames).Data
    depth_images = ImageFrames.from_existing_directory(
        os.path.join(config.frames_dir, 'depth'),
        num_frames=config.num_frames
    ).Data
    normal_images = ImageFrames.from_existing_directory(
        os.path.join(config.frames_dir, 'normal'),
        num_frames=config.num_frames
    ).Data
    controlnet_images = [[depth, normal] for depth, normal in zip(depth_images, normal_images)]

    view_normal_map = build_view_normal_map(normal_images, torch.tensor([0,0,1]))

    # 4. Generate frames
    output_frame_list = pipe.__call__(
        prompt=config.prompt,
        negative_prompt=config.neg_prompt,
        images=images,
        # masks=masks,  # Optional: mask images
        control_images=controlnet_images,
        width=config.width,
        height=config.height,
        num_inference_steps=5,
        strength=config.strength,
        generator=generator,
        guidance_scale=7,
        controlnet_conditioning_scale=1.0,
        add_predicted_noise=False,
        correspondence_map=corr_map,
        overlap_algorithm=scheduled_overlap_algorithm,
        callback_kwargs={'save_dir': "./sample"},
        same_init_latents=True,
        same_init_noise=True,
        view_normal_map=view_normal_map,
        # callback=utils.view_latents,
    ).images

    # 4. Output 
    output_flattened = [img_list[0] for img_list in output_frame_list]
    save_images_as_gif(images=output_flattened)<|MERGE_RESOLUTION|>--- conflicted
+++ resolved
@@ -41,19 +41,12 @@
     no_half = GetEnv('DEFAULT_NO_HALF', False, bool)
     strength = 1.0
     # data preparation configs
-<<<<<<< HEAD
     num_frames = GetEnv('DEFAULT_NUM_FRAMES',16, int)
     frames_dir = GetEnv('DEFAULT_FRAME_INPUT', "../rendered_frames/2023-11-20_boat_512")
     # Overlap algorithm configs
     weight_option = 'frame_distance'
     start_timestep = 0
     end_timestep = 1000
-=======
-    num_frames = None
-    frames_dir = GetEnv('DEFAULT_FRAME_INPUT', "../rendered_frames/2023-10-21_13")
-    # Overlap algorithm configs
-    alpha = 0.5
->>>>>>> d5f1b059
     max_workers = 1
     start_corr = 600
     end_corr = 1000
