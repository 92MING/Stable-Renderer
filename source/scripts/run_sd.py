import sys, os
sys.path.append(os.getcwd())

from sd.modules.data_classes import CorrespondenceMap, ImageFrames, Rectangle
from sd.modules.diffuser_pipelines.multi_frame_stable_diffusion import StableDiffusionImg2VideoPipeline
from sd.modules.diffuser_pipelines.pipeline_utils import load_pipe
from sd.modules.diffuser_pipelines.overlap import Overlap, ResizeOverlap, Scheduler
from sd.modules.diffuser_pipelines.overlap.algorithms import overlap_algorithm_factory
from sd.modules.diffuser_pipelines.overlap.scheduler import StartEndScheduler
from sd.modules.diffuser_pipelines.overlap.utils import build_view_normal_map
from sd.modules.diffuser_pipelines.two_step_schedulers import EulerAncestralDiscreteScheduler
import sd.modules.log_utils as logu

from sys import platform
import torch
import os
from PIL import Image
import numpy as np
from utils.global_utils import GetEnv
from utils.path_utils import GIF_OUTPUT_DIR, MAP_OUTPUT_DIR, RESOURCES_DIR
from datetime import datetime

def save_images_as_gif(images: list, output_fname: str = 'output.gif'):
    if not os.path.exists(GIF_OUTPUT_DIR):
        os.makedirs(GIF_OUTPUT_DIR)
    path = os.path.join(GIF_OUTPUT_DIR, datetime.now().strftime(f"%Y-%m-%d_%H-%M_{output_fname}"))
    images[0].save(path, format="GIF", save_all=True, append_images=images[1:], loop=0)
    logu.success(f'[SUCCESS] Saved image sequence at {path}')

class Config:
    # pipeline init configs
    model_path=GetEnv('SD_PATH', 'runwayml/stable-diffusion-v1-5')
    control_net_model_paths=[
        # Download the two files: loose_controlnet.safetensors and config.json from the following link
        # https://huggingface.co/AIRDGempoll/LooseControlNet/tree/main
        # and place them in the following directory
        # rename loose_controlnet.safetensors to diffusion_pytorch_model.safetensors
        # GetEnv('CONTROLNET_LOOSE_DEPTH_MODEL','/research/d1/spc/ckwong1/document/Stable-Renderer/source/sd/models/loose_controlnet'),

        GetEnv('CONTROLNET_DEPTH_MODEL','lllyasviel/sd-controlnet-depth'),
        # GetEnv('CONTROLNET_NORMAL_MODEL','lllyasviel/sd-controlnet-normal'),
        GetEnv('CONTROLNET_CANNY_MODEL','lllyasviel/sd-controlnet-canny'),
    ]
    device = GetEnv('DEVICE', ('mps' if platform == 'darwin' else 'cuda'))
    # pipeline generation configs
    prompt = GetEnv('DEFAULT_SD_PROMPT', "Golden boat on a calm lake")
    neg_prompt = GetEnv('DEFAULT_SD_NEG_PROMPT', "low quality, bad anatomy")
    width = GetEnv('DEFAULT_IMG_WIDTH', 512, int)
    height = GetEnv('DEFAULT_IMG_HEIGHT', 512, int)
    seed = GetEnv('DEFAULT_SEED', 1235, int)
    no_half = GetEnv('DEFAULT_NO_HALF', True, bool)
    strength = 1.0
    # data preparation configs
    num_frames = GetEnv('DEFAULT_NUM_FRAMES',16, int)
<<<<<<< HEAD
    frames_dir = GetEnv('DEFAULT_FRAME_INPUT', os.path.join(RESOURCES_DIR, 'example-map-outputs', 'cube'))
=======
    frames_dir = GetEnv('DEFAULT_FRAME_INPUT', "../resources/example-map-outputs/boat")
>>>>>>> 9e4edfc2
    overlap_algorithm = 'average'
    start_timestep = 500
    end_timestep = 1000
    max_workers = 1

if __name__ == '__main__':
    config = Config()

    # 1. Load pipeline
    pipe: StableDiffusionImg2VideoPipeline = load_pipe(
        model_path=config.model_path,  # Stable Diffusion model path
        control_net_model_paths=config.control_net_model_paths,
        use_safetensors=True,
        torch_dtype=torch.float16,
        device=config.device,
        no_half=config.no_half  # Disable fp16 on MacOS
    )
    scheduler = EulerAncestralDiscreteScheduler.from_config(pipe.scheduler.config)
    # scheduler = DDPMScheduler.from_config(pipe.scheduler.config)
    pipe.scheduler = scheduler
    pipe.to(config.device)

    generator = torch.Generator(device=config.device).manual_seed(config.seed)

    # 2. Define overlap algorithm
    alpha_scheduler = Scheduler(
        start_timestep=config.start_timestep, end_timestep=config.end_timestep,
        interpolate_begin=1, interpolate_end=1, power=1, interpolate_type='linear', no_interpolate_return=0)
    corr_map_decay_scheduler = Scheduler(
        start_timestep=750, end_timestep=1000,
        interpolate_begin=1, interpolate_end=1, power=1, interpolate_type='linear', no_interpolate_return=1)
    kernel_radius_scheduler = Scheduler(
        start_timestep=0, end_timestep=1000,
        interpolate_begin=3, interpolate_end=3, power=1, interpolate_type='linear', no_interpolate_return=0)
    scheduled_overlap_algorithm = ResizeOverlap(alpha_scheduler=alpha_scheduler, 
                                                corr_map_decay_scheduler=corr_map_decay_scheduler,
                                                kernel_radius_scheduler=kernel_radius_scheduler,
                                                algorithm=overlap_algorithm_factory(config.overlap_algorithm), 
                                                max_workers=config.max_workers, 
                                                interpolate_mode='nearest')
    
    # 3. prepare data
    corr_map = CorrespondenceMap.from_existing_directory_numpy(
        os.path.join(config.frames_dir, 'id'),
        enable_strict_checking=False,
        num_frames=config.num_frames,
        use_cache=True)
    corr_map.merge_nearby(15)
    # corr_map.dropout_index(probability=0.3, seed=config.seed)
    # corr_map.dropout_in_rectangle(Rectangle((170, 168), (351, 297)), at_frame=0)

    images = ImageFrames.from_existing_directory(
        os.path.join(config.frames_dir, 'color'),
        num_frames=config.num_frames).Data
    depth_images = ImageFrames.from_existing_directory(
        os.path.join(config.frames_dir, 'depth'),
        num_frames=config.num_frames
    ).Data
    normal_images = ImageFrames.from_existing_directory(
        os.path.join(config.frames_dir, 'normal'),
        num_frames=config.num_frames
    ).Data
    canny_images = ImageFrames.from_existing_directory(
        os.path.join(config.frames_dir, 'canny'),
        num_frames=config.num_frames
    ).Data
    controlnet_images = [[depth, canny] for depth, normal, canny in zip(depth_images, normal_images, canny_images)]

    view_normal_map = build_view_normal_map(normal_images, torch.tensor([0,0,1]))

    # 4. Generate frames
    output_frame_list = pipe.__call__(
        prompt=config.prompt,
        negative_prompt=config.neg_prompt,
        images=images,
        # masks=masks,  # Optional: mask images
        control_images=controlnet_images,
        width=config.width,
        height=config.height,
        num_inference_steps=1000,
        strength=config.strength,
        generator=generator,
        guidance_scale=7,
        controlnet_conditioning_scale=0.8,
        add_predicted_noise=False,
        correspondence_map=corr_map,
        overlap_algorithm=scheduled_overlap_algorithm,
        callback_kwargs={'save_dir': "./sample"},
        same_init_latents=True,
        same_init_noise=True,
        view_normal_map=view_normal_map,
        # callback=utils.view_latents,
    ).images

    # 4. Output 
    output_flattened = [img_list[0] for img_list in output_frame_list]
    save_images_as_gif(images=output_flattened, output_fname='output.gif')

    masked_images = []
    for img, depth in zip(output_flattened, depth_images):
        depth = np.array(depth)
        mask = (depth > 0).astype('uint8')
        img_array = np.array(img)
        img_array = img_array * mask[..., None]
        masked_images.append(Image.fromarray(img_array))
    save_images_as_gif(images=masked_images, output_fname='masked.gif')<|MERGE_RESOLUTION|>--- conflicted
+++ resolved
@@ -17,7 +17,7 @@
 from PIL import Image
 import numpy as np
 from utils.global_utils import GetEnv
-from utils.path_utils import GIF_OUTPUT_DIR, MAP_OUTPUT_DIR, RESOURCES_DIR
+from utils.path_utils import GIF_OUTPUT_DIR, MAP_OUTPUT_DIR
 from datetime import datetime
 
 def save_images_as_gif(images: list, output_fname: str = 'output.gif'):
@@ -48,15 +48,11 @@
     width = GetEnv('DEFAULT_IMG_WIDTH', 512, int)
     height = GetEnv('DEFAULT_IMG_HEIGHT', 512, int)
     seed = GetEnv('DEFAULT_SEED', 1235, int)
-    no_half = GetEnv('DEFAULT_NO_HALF', True, bool)
+    no_half = GetEnv('DEFAULT_NO_HALF', False, bool)
     strength = 1.0
     # data preparation configs
     num_frames = GetEnv('DEFAULT_NUM_FRAMES',16, int)
-<<<<<<< HEAD
-    frames_dir = GetEnv('DEFAULT_FRAME_INPUT', os.path.join(RESOURCES_DIR, 'example-map-outputs', 'cube'))
-=======
     frames_dir = GetEnv('DEFAULT_FRAME_INPUT', "../resources/example-map-outputs/boat")
->>>>>>> 9e4edfc2
     overlap_algorithm = 'average'
     start_timestep = 500
     end_timestep = 1000
@@ -98,7 +94,7 @@
                                                 max_workers=config.max_workers, 
                                                 interpolate_mode='nearest')
     
-    # 3. prepare data
+    # 3. Prepare data
     corr_map = CorrespondenceMap.from_existing_directory_numpy(
         os.path.join(config.frames_dir, 'id'),
         enable_strict_checking=False,
@@ -136,7 +132,7 @@
         control_images=controlnet_images,
         width=config.width,
         height=config.height,
-        num_inference_steps=1000,
+        num_inference_steps=10,
         strength=config.strength,
         generator=generator,
         guidance_scale=7,
