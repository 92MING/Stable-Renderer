import sys, os
sys.path.append(os.getcwd())

from sd.modules.data_classes import CorrespondenceMap, ImageFrames
from sd.modules.diffuser_pipelines.multi_frame_stable_diffusion import StableDiffusionImg2VideoPipeline
from sd.modules.diffuser_pipelines.pipeline_utils import load_pipe
from sd.modules.diffuser_pipelines.overlap import Overlap, ResizeOverlap, VAEOverlap, Scheduler
from sd.modules.diffuser_pipelines.overlap.utils import build_view_normal_map
import sd.modules.log_utils as logu
from diffusers import EulerAncestralDiscreteScheduler
from sys import platform
import torch
import os
from utils.global_utils import GetEnv
from utils.path_utils import GIF_OUTPUT_DIR
from datetime import datetime


def save_images_as_gif(images: list, output_fname: str = 'output.gif'):
    if not os.path.exists(GIF_OUTPUT_DIR):
        os.makedirs(GIF_OUTPUT_DIR)
    path = os.path.join(GIF_OUTPUT_DIR, datetime.now().strftime(f"%Y-%m-%d_%H-%M_{output_fname}"))
    images[0].save(path, format="GIF", save_all=True, append_images=images[1:], loop=0)
    logu.success(f'[SUCCESS] Saved image sequence at {path}')

class Config:
    # pipeline init configs
    model_path=GetEnv('SD_PATH', 'runwayml/stable-diffusion-v1-5')
    control_net_model_paths=[
        GetEnv('CONTROLNET_DEPTH_MODEL','lllyasviel/sd-controlnet-depth'),
        GetEnv('CONTROLNET_NORMAL_MODEL','lllyasviel/sd-controlnet-normal'),
    ]
    device = GetEnv('DEVICE', ('mps' if platform == 'darwin' else 'cuda'))
    # pipeline generation configs
    prompt = GetEnv('DEFAULT_SD_PROMPT', "wooden boat on a calm blue lake")
    neg_prompt = GetEnv('DEFAULT_SD_NEG_PROMPT', "low quality, bad anatomy")
    width = GetEnv('DEFAULT_IMG_WIDTH', 512, int)
    height = GetEnv('DEFAULT_IMG_HEIGHT', 512, int)
    seed = GetEnv('DEFAULT_SEED', 1235, int)
    no_half = GetEnv('DEFAULT_NO_HALF', False, bool)
    strength = 1
    # data preparation configs
<<<<<<< HEAD
    num_frames = GetEnv('DEFAULT_NUM_FRAMES', 8, int)
    frames_dir = GetEnv('DEFAULT_FRAME_INPUT', "../rendered_frames/2023-10-21_13")
=======
    num_frames = GetEnv('DEFAULT_NUM_FRAMES',16, int)
    frames_dir = GetEnv('DEFAULT_FRAME_INPUT', "../rendered_frames/2023-11-17_boat")
>>>>>>> 867dea79
    # Overlap algorithm configs
    max_workers = 1

if __name__ == '__main__':
    config = Config()
    torch.backends.cudnn.enabled = False

    # 1. Load pipeline
    pipe: StableDiffusionImg2VideoPipeline = load_pipe(
        model_path=config.model_path,  # Stable Diffusion model path
        control_net_model_paths=config.control_net_model_paths,
        use_safetensors=True,
        torch_dtype=torch.float16,
        device=config.device,
        no_half=config.no_half  # Disable fp16 on MacOS
    )
    scheduler = EulerAncestralDiscreteScheduler.from_config(pipe.scheduler.config)
    pipe.scheduler = scheduler
    pipe.to(config.device)

    generator = torch.Generator(device=config.device).manual_seed(config.seed)

    # 2. Define overlap algorithm
    scheduler = Scheduler(alpha_start=1, alpha_end=1, alpha_scheduler_type='constant')
    scheduled_overlap_algorithm = ResizeOverlap(
        scheduler=scheduler, weight_option='view_normal', max_workers=config.max_workers, interpolate_mode='nearest')

    # 3. Prepare data
    corr_map = CorrespondenceMap.from_existing_directory_numpy(
        os.path.join(config.frames_dir, 'id'),
        enable_strict_checking=False,
        num_frames=config.num_frames,
        use_cache=False)
    images = ImageFrames.from_existing_directory(
        os.path.join(config.frames_dir, 'color'),
        num_frames=config.num_frames).Data
    depth_images = ImageFrames.from_existing_directory(
        os.path.join(config.frames_dir, 'depth'),
        num_frames=config.num_frames
    ).Data
    normal_images = ImageFrames.from_existing_directory(
        os.path.join(config.frames_dir, 'normal'),
        num_frames=config.num_frames
    ).Data
    controlnet_images = [[depth, normal] for depth, normal in zip(depth_images, normal_images)]

    view_normal_map = build_view_normal_map(normal_images, torch.tensor([0,0,1]))

    # 4. Generate frames
    output_frame_list = pipe.__call__(
        prompt=config.prompt,
        negative_prompt=config.neg_prompt,
        images=images,
        # masks=masks,  # Optional: mask images
        control_images=controlnet_images,
        width=config.width,
        height=config.height,
        num_inference_steps=5,
        strength=config.strength,
        generator=generator,
        guidance_scale=7,
        controlnet_conditioning_scale=1.0,
        add_predicted_noise=False, 
        correspondence_map=corr_map,
        overlap_algorithm=scheduled_overlap_algorithm,
        callback_kwargs={'save_dir': "./sample"},
        same_init_latents=True,
        same_init_noise=True,
        view_normal_map=view_normal_map,
        # callback=utils.view_latents,
    ).images

    # 4. Output 
    output_flattened = [img_list[0] for img_list in output_frame_list]
    save_images_as_gif(images=output_flattened)<|MERGE_RESOLUTION|>--- conflicted
+++ resolved
@@ -40,19 +40,16 @@
     no_half = GetEnv('DEFAULT_NO_HALF', False, bool)
     strength = 1
     # data preparation configs
-<<<<<<< HEAD
-    num_frames = GetEnv('DEFAULT_NUM_FRAMES', 8, int)
+    num_frames = None
     frames_dir = GetEnv('DEFAULT_FRAME_INPUT', "../rendered_frames/2023-10-21_13")
-=======
-    num_frames = GetEnv('DEFAULT_NUM_FRAMES',16, int)
-    frames_dir = GetEnv('DEFAULT_FRAME_INPUT', "../rendered_frames/2023-11-17_boat")
->>>>>>> 867dea79
     # Overlap algorithm configs
+    alpha = 0.5
     max_workers = 1
+    start_corr = 600
+    end_corr = 1000
 
 if __name__ == '__main__':
     config = Config()
-    torch.backends.cudnn.enabled = False
 
     # 1. Load pipeline
     pipe: StableDiffusionImg2VideoPipeline = load_pipe(
@@ -109,7 +106,7 @@
         generator=generator,
         guidance_scale=7,
         controlnet_conditioning_scale=1.0,
-        add_predicted_noise=False, 
+        add_predicted_noise=False,
         correspondence_map=corr_map,
         overlap_algorithm=scheduled_overlap_algorithm,
         callback_kwargs={'save_dir': "./sample"},
