# *-* coding: utf-8 *-*
'''The base class for texture'''

import os
import OpenGL.GL as gl
import OpenGL.error
import numpy as np
import torch
import pycuda
import pycuda.gl
import pycuda.driver
import glm
import cuda.cudart as cudart

from torch import Tensor
from pathlib import Path
from PIL import Image
from PIL.Image import Image as ImageType
from OpenGL.GL.EXT.texture_filter_anisotropic import GL_TEXTURE_MAX_ANISOTROPY_EXT, glInitTextureFilterAnisotropicEXT

from ..resourcesObj import ResourcesObj
from ..enums import *
from ..color import Color
from utils.decorators import Overload
from utils.cuda_utils import *

from typing import TYPE_CHECKING, Union, Optional, Final, Literal
if TYPE_CHECKING:
    from ..shader import Shader

_SUPPORT_ANISOTROPIC_FILTER = glInitTextureFilterAnisotropicEXT()
if _SUPPORT_ANISOTROPIC_FILTER:
    _MAX_ANISOTROPY = gl.glGetFloatv(GL_TEXTURE_MAX_ANISOTROPY_EXT)
else:
    _MAX_ANISOTROPY = None


class Texture(ResourcesObj):
    '''Base class for texture.'''

    _BaseName : Final['str'] = 'Texture'
    '''The base class name of all texture sub classes'''

    def __init__(self,
                 name: str,
                 width: Optional[int] = None,
                 height: Optional[int] = None,
                 format:TextureFormat=TextureFormat.RGB,
                 data: Optional[bytes]=None,
                 min_filter:TextureFilter=TextureFilter.LINEAR_MIPMAP_LINEAR,
                 mag_filter:TextureFilter=TextureFilter.LINEAR,
                 s_wrap:TextureWrap=TextureWrap.REPEAT,
                 t_wrap:TextureWrap=TextureWrap.REPEAT,
                 internalFormat: Optional[TextureInternalFormat]=None,
                 data_type: Optional[TextureDataType]=None,
                 share_to_torch: bool = False,
                 ):
        '''
        Texture datatype for this engine.
        
        Args:
            - name: The name of the texture.
            - width: The width of the texture
            - height: The height of the texture
            - format: The specific OpenGL format of the texture.
            - data: The data of the texture. It should be a bytes object.
            - min_filter: The minification filter of the texture.
            - mag_filter: The magnification filter of the texture.
            - s_wrap: The wrap mode of the texture in s direction.
            - t_wrap: The wrap mode of the texture in t direction.
            - internalFormat: The specific OpenGL internal format of the texture. If not given, it will be set to the default internal format of the format.
            - data_type: The specific OpenGL data type of the texture. If not given, it will be set to the default data type of the format.
            - share_to_torch: If true, the texture will be shared to torch by using cuda.
        '''
        super().__init__(name)
        self._texID = None
        '''The opengl texture id. It could be None if the texture is not loaded.'''
        self._cleared = False
        
        if width is not None and height is not None:
            assert width > 0 and height > 0, 'Invalid texture size, got width: {}, height: {}'.format(width, height)
        self._width = width
        self._height = height

        self._data = data
        '''Buffer for the texture data. It should be a bytes object.'''

        self._format = format
        self._min_filter = min_filter
        self._mag_filter = mag_filter
        self._s_wrap = s_wrap
        self._t_wrap = t_wrap
        self._internalFormat = internalFormat or self.format.default_internal_format
        self._data_type = data_type or self._internalFormat.value.default_data_type
        
        if share_to_torch and not self.data_type.value.tensor_supported:
            raise Exception(f'The data type {self.data_type} does not support tensor. Cannot share to torch.')
        self._share_to_torch = share_to_torch
        self._cuda_resource_ptr: Optional[cudart.cudaGraphicsResource_t] = None
        self._tensor: Optional[Tensor] = None
        self._support_gl_share_to_torch = True
        
    @property
    def textureID(self)->Optional[int]:
        '''The texture id for this texture in OpenGL. It could be None if the texture is not loaded.'''
        assert not self._cleared, 'This texture has been cleared.'
        return self._texID
    
    @property
    def share_to_torch(self)->bool:
        '''If true, the texture will be shared to torch by using cuda.'''
        assert not self._cleared, 'This texture has been cleared.'
        return self._share_to_torch

    @property
    def data(self)->Optional[bytes]:
        '''The data of the texture. It could be None if the texture is not loaded. It should be a bytes object.'''
        assert not self._cleared, 'This texture has been cleared.'
        return self._data

    @property
    def width(self)->int:
        '''The width of the texture.'''
        assert not self._cleared, 'This texture has been cleared.'
        assert self._width is not None, 'Width is not set for this texture.'
        return self._width

    @property
    def height(self)->int:
        '''The height of the texture.'''
        assert not self._cleared, 'This texture has been cleared.'
        assert self._height is not None, 'Height is not set for this texture.'
        return self._height
    
    @property
    def nbytes(self)->int:
        '''The number of bytes of the texture.'''
        return self.width * self.height * self.format.channel_count
    
    @property
    def cell_nbytes(self)->int:
        '''return the number of bytes of a cell this texture.'''
        match self.data_type:
            case TextureDataType.UNSIGNED_BYTE:
                return self.format.channel_count * 1
            case TextureDataType.BYTE:
                return self.format.channel_count * 1
            
            case TextureDataType.UNSIGNED_SHORT:
                return self.format.channel_count * 2
            case TextureDataType.SHORT:
                return self.format.channel_count * 2
            
            case TextureDataType.UNSIGNED_INT:
                return self.format.channel_count * 4
            case TextureDataType.INT:
                return self.format.channel_count * 4
            
            case TextureDataType.FLOAT:
                return self.format.channel_count * 4
            case TextureDataType.HALF:
                return self.format.channel_count * 2
            
            case _:
                return self.data_type.value.nbytes
        
    @property
    def format(self)->TextureFormat:
        '''
        The specific OpenGL format of the texture. 
        See:
            * https://www.khronos.org/opengl/wiki/Image_Format
            * https://registry.khronos.org/OpenGL-Refpages/gl4/html/glTexImage2D.xhtml
        '''
        assert not self._cleared, 'This texture has been cleared.'
        return self._format

    @format.setter
    def format(self, value: TextureFormat):
        '''
        The specific OpenGL format of the texture. 
        See:
            * https://www.khronos.org/opengl/wiki/Image_Format
            * https://registry.khronos.org/OpenGL-Refpages/gl4/html/glTexImage2D.xhtml
        '''
        assert not self._cleared, 'This texture has been cleared.'
        if self._texID is not None:
            raise Exception('Cannot change tex format after texture is loaded.')
        assert isinstance(value, TextureFormat), 'Invalid format type: {}'.format(value)
        self._format = value
    
    @property
    def data_type(self) -> TextureDataType:
        '''
        The specific OpenGL data type of the texture.
        See:
            * https://www.khronos.org/opengl/wiki/Image_Format
            * https://registry.khronos.org/OpenGL-Refpages/gl4/html/glTexImage2D.xhtml
        '''
        assert not self._cleared, 'This texture has been cleared.'
        return self._data_type
    
    @data_type.setter
    def data_type(self, value: TextureDataType):
        '''
        The specific OpenGL data type of the texture.
        See:
            * https://www.khronos.org/opengl/wiki/Image_Format
            * https://registry.khronos.org/OpenGL-Refpages/gl4/html/glTexImage2D.xhtml
        '''
        assert not self._cleared, 'This texture has been cleared.'
        if self._texID is not None:
            raise Exception('Cannot change data type after texture is loaded.')
        #TODO: check if the datatype is valid for the current format
        self._data_type = value

    @property
    def internal_format(self)->TextureInternalFormat:
        assert not self._cleared, 'This texture has been cleared.'
        return self._internalFormat

    @internal_format.setter
    def internal_format(self, value:TextureInternalFormat):
        assert not self._cleared, 'This texture has been cleared.'
        if self._texID is not None:
            raise Exception('Cannot change internal format after texture is loaded.')
        # TODO: check if the internal format is valid for the current format
        self._internalFormat = value

    @property
    def channel_count(self)->int:
        '''The channel count of the texture.'''
        assert not self._cleared, 'This texture has been cleared.'
        return self.format.channel_count
    
    @property
    def min_filter(self) -> TextureFilter:
        assert not self._cleared, 'This texture has been cleared.'
        return self._min_filter

    @min_filter.setter
    def min_filter(self, value:TextureFilter):
        assert not self._cleared, 'This texture has been cleared.'
        if self._texID is not None:
            raise Exception('Cannot change filter after texture is loaded.')
        self._min_filter = value

    @property
    def mag_filter(self)->TextureFilter:
        assert not self._cleared, 'This texture has been cleared.'
        return self._mag_filter

    @mag_filter.setter
    def mag_filter(self, value:TextureFilter):
        assert not self._cleared, 'This texture has been cleared.'
        if self._texID is not None:
            raise Exception('Cannot change filter after texture is loaded.')
        self._mag_filter = value

    @property
    def s_wrap(self)->TextureWrap:
        assert not self._cleared, 'This texture has been cleared.'
        return self._s_wrap

    @s_wrap.setter
    def s_wrap(self, value):
        assert not self._cleared, 'This texture has been cleared.'
        if self._texID is not None:
            raise Exception('Cannot change s_wrap after texture is loaded.')
        self._s_wrap = value

    @property
    def t_wrap(self)->TextureWrap:
        assert not self._cleared, 'This texture has been cleared.'
        return self._t_wrap

    @t_wrap.setter
    def t_wrap(self, value: TextureWrap):
        assert not self._cleared, 'This texture has been cleared.'
        if self._texID is not None:
            raise Exception('Cannot change t_wrap after texture is loaded.')
        self._t_wrap = value
    # endregion


    @Overload
    def bind(self, slot:int, uniformID):    # type: ignore
        '''
        Bind texture to a slot and set shader uniform.
        Make sure you have used shader before calling this function.
        '''
        assert not self._cleared, 'This texture has been cleared.'
        if self._texID is None:
            raise Exception('Texture is not yet sent to GPU. Cannot bind.')
        gl.glActiveTexture(gl.GL_TEXTURE0 + slot)   # type: ignore
        gl.glBindTexture(gl.GL_TEXTURE_2D, self._texID)
        gl.glUniform1i(uniformID, slot)
        
    @Overload
    def bind(self):
        '''call `glBindTexture` to bind the texture to the current context.'''
        assert not self._cleared, 'This texture has been cleared.'
        if self._texID is None:
            raise Exception('Texture is not yet sent to GPU. Cannot bind.')
        gl.glBindTexture(gl.GL_TEXTURE_2D, self._texID)

    @Overload
    def bind(self, slot:int, name:str, shader:'Shader'):
        '''Use shader, and bind texture to a slot and set shader uniform with your given name.'''
        assert not self._cleared, 'This texture has been cleared.'
        shader.useProgram()
        self.bind(slot, shader.getUniformID(name))


    @Overload
    def load(self, path: Union[str, Path]): # type: ignore
        '''Load the image on the given path by PIL.'''
        assert not self._cleared, 'This texture has been cleared.'
        print('Loading texture by path:', path, '...')
        image = Image.open(path).convert(self.format.PIL_convert_mode)
        self._data = image.transpose(Image.FLIP_TOP_BOTTOM).tobytes()
        self._height = image.height
        self._width = image.width
        image.close() 

    @Overload
    def load(self, array: np.ndarray):
        '''Load by numpy array'''
        assert not self._cleared, 'This texture has been cleared.'
        print('Loading texture by numpy array...')
        self._data = array.tobytes()
        self._width = array.shape[1]
        self._height = array.shape[0]
    
    @Overload
    def load(self, data: bytes, width: int, height: int):
        '''Load by bytes directly'''
        assert not self._cleared, 'This texture has been cleared.'
        print('Loading texture by bytes...')
        self._data = data
        self._width = width
        self._height = height

    @Overload
    def load(self, image: ImageType):
        '''Load by PIL image'''
        assert not self._cleared, 'This texture has been cleared.'
        print('Loading texture by PIL image...')
        self._data = image.transpose(Image.FLIP_TOP_BOTTOM).tobytes()
        self._height = image.height
        self._width = image.width
        image.close()
    
    @property
    def support_gl_share_to_torch(self):
        '''Whether the hardware support copying data from OpenGL to pytorch tensor directly.'''
        return self._support_gl_share_to_torch

    def _init_tensor(self):
        '''The tensor of the texture. It could be None if the texture is not shared to torch.'''
        assert not self._cleared, 'This texture has been cleared.'
        assert self._share_to_torch, 'This texture is not shared to torch.'
        assert self._texID is not None, 'This texture is not yet sent to GPU.'
        
        if self._tensor is not None:    
            pass
        
        self._tensor = torch.zeros((self.height, self.width, self.channel_count), 
<<<<<<< HEAD
                             dtype=self.data_type.value.torch_dtype, 
                             device=f"cuda:{self.engine.RenderManager.TargetDevice}")
        
        self._cuda_buffer = pycuda.gl.RegisteredImage(int(self.textureID), 
                                                int(gl.GL_TEXTURE_2D), 
                                                pycuda.gl.graphics_map_flags.NONE)
        mapping = self._cuda_buffer.map()
        array = mapping.array(0, 0)
        self._tensor_copier = pycuda.driver.Memcpy2D()
        self._tensor_copier.set_src_array(array)
        self._tensor_copier.set_dst_device(self._tensor.data_ptr())
        
        width_in_bytes = self.nbytes // self.height * int(self.cell_nbytes ** 0.5)
        self._tensor_copier.width_in_bytes = width_in_bytes
        self._tensor_copier.src_pitch = width_in_bytes
        self._tensor_copier.height = self.height
        mapping.unmap()
=======
                                dtype=self.data_type.value.torch_dtype, 
                                device=f"cuda:{self.engine.RenderManager.TargetDevice}")
        try:
            self._cuda_buffer = pycuda.gl.RegisteredImage(int(self.textureID), 
                                                    int(gl.GL_TEXTURE_2D), 
                                                    pycuda.gl.graphics_map_flags.NONE)
        except pycuda._driver.Error:
            print('Warning: failed to register image. The hardware does not support gl share to torch. Data will be copied from CPU on each frame.')
            self._support_gl_share_to_torch = False
>>>>>>> e1aa81e5
        
        if self.support_gl_share_to_torch:
            mapping = self._cuda_buffer.map()
            array = mapping.array(0, 0)
            self._tensor_copier = pycuda.driver.Memcpy2D()  # type: ignore
            self._tensor_copier.set_src_array(array)
            self._tensor_copier.set_dst_device(self._tensor.data_ptr())
            self._tensor_copier.width_in_bytes = self._tensor_copier.src_pitch = self._tensor_copier.dst_pitch = self.nbytes // self.height
            self._tensor_copier.height = self.height
            mapping.unmap()
    
    def numpy_data(self, flipY: bool=False)->np.ndarray:
        '''copy the data of this texture from OpenGL, and return as a numpy array'''
        self.bind()
        data = gl.glGetTexImage(gl.GL_TEXTURE_2D, 0, self.format.value.gl_format, self.data_type.value.gl_data_type)
        data = np.frombuffer(data, dtype=self.data_type.value.numpy_dtype)
        data = data.reshape((self.height, self.width, self.channel_count))
        if flipY:
            data = data[::-1, :, :]  # flip array upside down
        return data
    
    # from https://github.com/pytorch/pytorch/issues/107112
    def tensor(self, update:bool=True)->Tensor:
        '''
        Return the data of this texture in tensor.
        
        Note: If the hardware doesn't support register gl texture in cuda(so we cannot copy data from GPU to GPU directly), 
              this method will firstly get the data from GPU to CPU, and then copy it to GPU(which means it will be slow).
              
        Args:
            - update: If true, the tensor will be updated from GPU. If false, the tensor will be returned directly if it has been updated.
        '''
        assert not self._cleared, 'This texture has been cleared.'
        assert self._texID, 'This texture is not yet sent to GPU.'
        
        if not update and self._tensor is not None:
            return self._tensor
        
        if self._share_to_torch and self.support_gl_share_to_torch:
            mapping = self._cuda_buffer.map()
            self._tensor_copier(aligned=False)  # this will update self._tensor
            torch.cuda.synchronize()
            mapping.unmap()
        else:
            numpy_data = self.numpy_data()
            self._tensor = torch.from_numpy(numpy_data).to(f"cuda:{self.engine.RenderManager.TargetDevice}")
        return self._tensor # type: ignore
    
    def sendToGPU(self):
        '''
        Create texture in GPU and send data.
        
        Note:
            This method could still be called even when self.data is None. 
            It means you are creating an empty texture(usually for FBO).
        '''
        assert not self._cleared, 'This texture has been cleared.'
        assert self._width is not None and self._height is not None, 'Invalid texture size, got width: {}, height: {}'.format(self._width, self._height)
        
        if self._texID is not None:
            return # already loaded

        self._texID = gl.glGenTextures(1)

        gl.glBindTexture(gl.GL_TEXTURE_2D, self._texID)
            
        data = self.data
        if not data:
            data = np.zeros((self.height, self.width, self.format.channel_count), 
                            dtype=self.data_type.value.numpy_dtype).tobytes()
            
        gl.glTexImage2D(gl.GL_TEXTURE_2D, 
                        0, 
                        self.internal_format.value.gl_internal_format,
                        self.width, 
                        self.height, 
                        0, 
                        self.format.value.gl_format, 
                        self.data_type.value.gl_data_type,
                        data)  # data can be None, its ok

        gl.glTexParameteri(gl.GL_TEXTURE_2D, gl.GL_TEXTURE_WRAP_S, self.s_wrap.value)
        gl.glTexParameteri(gl.GL_TEXTURE_2D, gl.GL_TEXTURE_WRAP_T, self.t_wrap.value)
        gl.glTexParameteri(gl.GL_TEXTURE_2D, gl.GL_TEXTURE_MAG_FILTER, self.mag_filter.value)
        gl.glTexParameteri(gl.GL_TEXTURE_2D, gl.GL_TEXTURE_MIN_FILTER, self.min_filter.value)
        
        if _SUPPORT_ANISOTROPIC_FILTER:
            gl.glTexParameterf(gl.GL_TEXTURE_2D, GL_TEXTURE_MAX_ANISOTROPY_EXT, _MAX_ANISOTROPY)
            
        if (self.mag_filter in (TextureFilter.LINEAR_MIPMAP_LINEAR, TextureFilter.NEAREST_MIPMAP_NEAREST) or
            self.min_filter in (TextureFilter.LINEAR_MIPMAP_LINEAR, TextureFilter.NEAREST_MIPMAP_NEAREST)):
            gl.glGenerateMipmap(gl.GL_TEXTURE_2D)
            
        if self.share_to_torch:
            self._init_tensor()
            
    def clear(self):
        '''
        Clear all data and release GPU memory if it has been loaded.
        This is a default implementation, you may need to override it.
        '''
        super().clear()
        if self._texID is not None:
            try:
                buffer = np.array([self._texID], dtype=np.uint32)
                gl.glDeleteTextures(1, buffer)
            except OpenGL.error.GLError as glErr:
                if glErr.err == 1282:
                    pass
                else:
                    print('Warning: failed to delete texture. Error: {}'.format(glErr))
            except Exception as err:
                print('Warning: failed to delete texture. Error: {}'.format(err))
            self._texID = None
        self._data = None
        self._width = None
        self._height = None
        self._tensor = None
        self._cleared = True
        del self

    
    @classmethod
    def Load(cls,
             path: Union[str, Path], 
             name:Optional[str]=None,
             format:TextureFormat=TextureFormat.RGB,
             min_filter: TextureFilter = TextureFilter.LINEAR_MIPMAP_LINEAR,
             mag_filter: TextureFilter = TextureFilter.LINEAR,
             s_wrap:TextureWrap=TextureWrap.REPEAT,
             t_wrap:TextureWrap=TextureWrap.REPEAT,
             internalFormat: Optional[TextureInternalFormat]=None,
             data_type: Optional[TextureDataType]=None,
             share_to_torch: bool = False,
             )->'Texture':
        '''Create & load a texture from a file path. The format will be determined by the file extension.'''
        
        path, name = cls._GetPathAndName(path, name)

        if '.' in os.path.basename(path):
            ext = path.split('.')[-1]
            formatCls = cls.FindFormat(ext) # try to find a format class
            if formatCls is not None:
                texture = formatCls(name, 
                                    format=format, 
                                    min_filter=min_filter, 
                                    mag_filter =mag_filter, 
                                    s_wrap=s_wrap, 
                                    t_wrap=t_wrap,
                                    internalFormat=internalFormat,
                                    data_type=data_type,
                                    share_to_torch=share_to_torch)
                texture.load(path)
                return texture

        # default load by PIL
        texture = cls(name, 
                      format=format, 
                      min_filter=min_filter, 
                      mag_filter =mag_filter, 
                      s_wrap=s_wrap, 
                      t_wrap=t_wrap,
                      internalFormat=internalFormat,
                      data_type=data_type,
                      share_to_torch=share_to_torch)
        texture.load(path)
        return texture

    @staticmethod
    def CreateVirtualTex(name:Optional[str]=None,
                         height: int = 512,
                         width: int = 512,
                         fill: Union[Color, glm.vec3, glm.vec4, int, float] = Color.WHITE,
                         min_filter:TextureFilter=TextureFilter.LINEAR_MIPMAP_LINEAR,
                         mag_filter:TextureFilter=TextureFilter.LINEAR,
                         s_wrap:TextureWrap=TextureWrap.REPEAT,
                         t_wrap:TextureWrap=TextureWrap.REPEAT,
                         internalFormat: Optional[TextureInternalFormat] = None,
                         data_type: Optional[TextureDataType] = None,
                         share_to_torch: bool = False,
                         )->'Texture':
        '''Create an empty texture with a fill color as image.'''
        if not name:
            name = f"VirtualTex_{width}x{height}"
            count = 0
            while name in ResourcesObj.AllInstances():
                count += 1
                name = f"VirtualTex_{width}x{height}_{count}"
        
        if isinstance(fill, (int, float)):
            tex_format = TextureFormat.RED
            if not internalFormat and isinstance(fill, int):
                internalFormat = TextureInternalFormat.RED_16UI
        if isinstance(fill, glm.vec3):
            tex_format = TextureFormat.RGB
        elif isinstance(fill, (glm.vec4, Color)):
            tex_format = TextureFormat.RGBA
        else:
            raise Exception('Invalid fill type: {}'.format(fill))
        
        if isinstance(fill, (int, float)):
            fake_image = Image.new('L', (width, height), fill)
        elif isinstance(fill, glm.vec3):
            fake_image = Image.new('RGB', (width, height), (int(fill.x * 255), int(fill.y * 255), int(fill.z * 255)))
        elif isinstance(fill, glm.vec4):
            fake_image = Image.new('RGBA', (width, height), (int(fill.x * 255), int(fill.y * 255), int(fill.z * 255), int(fill.w * 255)))
        else:
            fake_image = Image.new('RGB', (width, height), (int(fill.r * 255), int(fill.g * 255), int(fill.b * 255)))
        
        texture = Texture(name,
                          width=width,
                          height=height,
                          format=tex_format,
                          data = fake_image.tobytes(),
                          min_filter=min_filter,
                          mag_filter=mag_filter,
                          s_wrap=s_wrap,
                          t_wrap=t_wrap,
                          internalFormat=internalFormat,
                          data_type=data_type,
                          share_to_torch=share_to_torch)
        
        return texture
    
    @staticmethod
    def CreateNoiseTex(name:Optional[str]=None,
                       height: int = 512,
                       width: int = 512,
                       sigma: float = 1.0,
                       channel_count = 4,
                       data_size: Literal[16, 32] = 16,
                       min_filter:TextureFilter=TextureFilter.LINEAR_MIPMAP_LINEAR,
                       mag_filter:TextureFilter=TextureFilter.LINEAR,
                       s_wrap:TextureWrap=TextureWrap.REPEAT,
                       t_wrap:TextureWrap=TextureWrap.REPEAT,
                       internalFormat: Optional[TextureInternalFormat] = None,
                       share_to_torch: bool = False,
                       )->'Texture':
        '''
        Create a texture which is filled with random gaussian noise in each pixel.
        
        Args:
            - name: The name of the texture.
            - height: The height of the texture.
            - width: The width of the texture.
            - sigma: The standard deviation of the gaussian noise.
            - channel_count: The channel count of the texture. It should be in [1, 4].
                             Default is 4, which is same as latent size.
            - data_size: The data size of the texture. It should be 16 or 32.
            - min_filter: The minification filter of the texture.
            - mag_filter: The magnification filter of the texture.
            - s_wrap: The wrap mode of the texture in s direction.
            - t_wrap: The wrap mode of the texture in t direction.
            - internalFormat: The specific OpenGL internal format of the texture. If not given, it will be set to the default internal format of the format.
            - share_to_torch: If true, the texture will be shared to torch by using cuda.
        '''
        if not name:
            name = f"RandomNoiseTex_{width}x{height}"
            count = 0
            while name in ResourcesObj.AllInstances():
                count += 1
                name = f"RandomNoiseTex_{width}x{height}_{count}"
        if channel_count < 1 or channel_count > 4:
            raise Exception(f'Invalid channel count: {channel_count}. It should be in [1, 4].')
        
        assert data_size in (16, 32), 'Invalid data size: {}'.format(data_size)
        dtype = {16: np.float16, 32: np.float32}[data_size]
        data = np.random.normal(0, sigma, (height, width, channel_count)).astype(dtype)
        
        if not internalFormat:
            if channel_count == 1:
                internalFormat = TextureInternalFormat.RED_32F if data_size == 32 else TextureInternalFormat.RED_16F
            elif channel_count == 2:
                internalFormat = TextureInternalFormat.RG32F if data_size == 32 else TextureInternalFormat.RG16F
            elif channel_count == 3:
                internalFormat = TextureInternalFormat.RGB32F if data_size == 32 else TextureInternalFormat.RGB16F
            elif channel_count == 4:
                internalFormat = TextureInternalFormat.RGBA32F if data_size == 32 else TextureInternalFormat.RGBA16F
            else:
                raise Exception('Invalid channel count: {}'.format(channel_count))
        
        tex = Texture(name,
                      width=width,
                      height=height,
                      format=TextureFormat.RGBA if channel_count == 4 else TextureFormat.RGB,
                      data=data.tobytes(),
                      min_filter=min_filter,
                      mag_filter=mag_filter,
                      s_wrap=s_wrap,
                      t_wrap=t_wrap,
                      internalFormat=internalFormat,
                      data_type=TextureDataType.FLOAT if data_size == 32 else TextureDataType.HALF,
                      share_to_torch=share_to_torch)
        return tex




__all__ = ['Texture']<|MERGE_RESOLUTION|>--- conflicted
+++ resolved
@@ -366,25 +366,6 @@
             pass
         
         self._tensor = torch.zeros((self.height, self.width, self.channel_count), 
-<<<<<<< HEAD
-                             dtype=self.data_type.value.torch_dtype, 
-                             device=f"cuda:{self.engine.RenderManager.TargetDevice}")
-        
-        self._cuda_buffer = pycuda.gl.RegisteredImage(int(self.textureID), 
-                                                int(gl.GL_TEXTURE_2D), 
-                                                pycuda.gl.graphics_map_flags.NONE)
-        mapping = self._cuda_buffer.map()
-        array = mapping.array(0, 0)
-        self._tensor_copier = pycuda.driver.Memcpy2D()
-        self._tensor_copier.set_src_array(array)
-        self._tensor_copier.set_dst_device(self._tensor.data_ptr())
-        
-        width_in_bytes = self.nbytes // self.height * int(self.cell_nbytes ** 0.5)
-        self._tensor_copier.width_in_bytes = width_in_bytes
-        self._tensor_copier.src_pitch = width_in_bytes
-        self._tensor_copier.height = self.height
-        mapping.unmap()
-=======
                                 dtype=self.data_type.value.torch_dtype, 
                                 device=f"cuda:{self.engine.RenderManager.TargetDevice}")
         try:
@@ -394,7 +375,6 @@
         except pycuda._driver.Error:
             print('Warning: failed to register image. The hardware does not support gl share to torch. Data will be copied from CPU on each frame.')
             self._support_gl_share_to_torch = False
->>>>>>> e1aa81e5
         
         if self.support_gl_share_to_torch:
             mapping = self._cuda_buffer.map()
