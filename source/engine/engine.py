--- conflicted
+++ resolved
@@ -3,11 +3,6 @@
 import numpy as np
 import OpenGL.GL as gl
 import OpenGL.GLU as glu
-<<<<<<< HEAD
-=======
-import pycuda
-import pycuda.gl
->>>>>>> 0d4d3e1d
 import pycuda.driver
 
 from enum import Enum
@@ -119,14 +114,6 @@
 
         EngineLogger.info('Engine is initializing...')
         
-        # pycuda.driver.init()
-        # if not target_device:
-        #     self._target_device = get_cuda_device()
-        # self._cuda_device = pycuda.driver.Device(self._target_device)
-        # self._cuda_context = self._cuda_device.make_context()
-        import pycuda.autoprimaryctx
-        #import pycuda.autoinit
-        
         if startComfyUI:
             cross_module_cls_dict: dict = GetGlobalValue('__CROSS_MODULE_CLASS_DICT__', None)   # type: ignore
             has_prompt_executor = True
@@ -140,7 +127,6 @@
             else:
                 self._prompt_executor = cross_module_cls_dict['PromptExecutor']
         
-<<<<<<< HEAD
         if not target_device:
             target_device = get_cuda_device()
         self._target_device = target_device
@@ -160,8 +146,6 @@
             clear_context_caches()
         atexit.register(partial(clear_context_when_exit, self._cuda_context))
 
-=======
->>>>>>> 0d4d3e1d
         self._UBO_Binding_Points = {}
         self._debug = debug
         self._scene = scene
