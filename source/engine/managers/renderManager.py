--- conflicted
+++ resolved
@@ -77,11 +77,7 @@
                                 saturation=saturation, brightness=brightness, contrast=contrast)
         self._init_quad()  # quad for post-processing
         self._init_light_buffers()
-<<<<<<< HEAD
-    
-=======
-
->>>>>>> 0d4d3e1d
+        
     def _init_opengl(self):
         gl.glClearColor(0, 0, 0, 0)
         gl.glEnable(gl.GL_DEPTH_TEST)
