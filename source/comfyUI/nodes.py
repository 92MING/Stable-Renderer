import torch
import os
import sys
import json
import hashlib
import traceback
import math
import time
import random
import importlib
import importlib.util
import numpy as np
import safetensors.torch

<<<<<<< HEAD
from PIL import Image, ImageOps, ImageSequence
from PIL.PngImagePlugin import PngInfo
from typing import Dict, Type, TYPE_CHECKING, Optional
=======
from typing import (
    Dict, Tuple, List, Any, Optional, Callable,
    Type, TYPE_CHECKING
)
>>>>>>> dd9f4f99

from common_utils.global_utils import GetGlobalValue, SetGlobalValue, is_dev_mode, GetOrAddGlobalValue
from common_utils.debug_utils import ComfyUILogger

sys.path.insert(2, os.path.join(os.path.dirname(os.path.realpath(__file__)), "comfy"))

import comfy.diffusers_load
import comfy.samplers
import comfy.sample
import comfy.sd
import comfy.utils
import comfy.controlnet
import comfy.clip_vision
import comfy.model_management
import folder_paths
import latent_preview

from comfy.cli_args import args

if TYPE_CHECKING:
    from comfyUI.types import ComfyUINode, CONDITIONING as Conditioning, COMFY_SCHEDULERS as Schedulers
    from comfy.sd import VAE, CLIP
    from comfy.controlnet import ControlNet, T2IAdapter, ControlLora, ControlBase
    from comfy.model_base import BaseModel



def before_node_execution():
    comfy.model_management.throw_exception_if_processing_interrupted()

def interrupt_processing(value=True):
    comfy.model_management.interrupt_current_processing(value)

MAX_RESOLUTION=8192

class CLIPTextEncode:
    @classmethod
    def INPUT_TYPES(s):
        return {"required": {"text": ("STRING", {"multiline": True}), "clip": ("CLIP", )}}
    RETURN_TYPES = ("CONDITIONING",)
    FUNCTION = "encode"

    CATEGORY = "conditioning"

    def encode(self, clip, text):
        tokens = clip.tokenize(text)
        cond, pooled = clip.encode_from_tokens(tokens, return_pooled=True)
        return ([[cond, {"pooled_output": pooled}]], )

class ConditioningCombine:
    @classmethod
    def INPUT_TYPES(s):
        return {"required": {"conditioning_1": ("CONDITIONING", ), "conditioning_2": ("CONDITIONING", )}}
    RETURN_TYPES = ("CONDITIONING",)
    FUNCTION = "combine"

    CATEGORY = "conditioning"

    def combine(self, conditioning_1, conditioning_2):
        return (conditioning_1 + conditioning_2, )

class ConditioningAverage :
    @classmethod
    def INPUT_TYPES(s):
        return {"required": {"conditioning_to": ("CONDITIONING", ), "conditioning_from": ("CONDITIONING", ),
                              "conditioning_to_strength": ("FLOAT", {"default": 1.0, "min": 0.0, "max": 1.0, "step": 0.01})
                             }}
    RETURN_TYPES = ("CONDITIONING",)
    FUNCTION = "addWeighted"

    CATEGORY = "conditioning"

    def addWeighted(self, conditioning_to, conditioning_from, conditioning_to_strength):
        out = []

        if len(conditioning_from) > 1:
            ComfyUILogger.warning("Warning: ConditioningAverage conditioning_from contains more than 1 cond, only the first one will actually be applied to conditioning_to.")

        cond_from = conditioning_from[0][0]
        pooled_output_from = conditioning_from[0][1].get("pooled_output", None)

        for i in range(len(conditioning_to)):
            t1 = conditioning_to[i][0]
            pooled_output_to = conditioning_to[i][1].get("pooled_output", pooled_output_from)
            t0 = cond_from[:,:t1.shape[1]]
            if t0.shape[1] < t1.shape[1]:
                t0 = torch.cat([t0] + [torch.zeros((1, (t1.shape[1] - t0.shape[1]), t1.shape[2]))], dim=1)

            tw = torch.mul(t1, conditioning_to_strength) + torch.mul(t0, (1.0 - conditioning_to_strength))
            t_to = conditioning_to[i][1].copy()
            if pooled_output_from is not None and pooled_output_to is not None:
                t_to["pooled_output"] = torch.mul(pooled_output_to, conditioning_to_strength) + torch.mul(pooled_output_from, (1.0 - conditioning_to_strength))
            elif pooled_output_from is not None:
                t_to["pooled_output"] = pooled_output_from

            n = [tw, t_to]
            out.append(n)
        return (out, )

class ConditioningConcat:
    @classmethod
    def INPUT_TYPES(s):
        return {"required": {
            "conditioning_to": ("CONDITIONING",),
            "conditioning_from": ("CONDITIONING",),
            }}
    RETURN_TYPES = ("CONDITIONING",)
    FUNCTION = "concat"

    CATEGORY = "conditioning"

    def concat(self, conditioning_to, conditioning_from):
        out = []

        if len(conditioning_from) > 1:
            ComfyUILogger.warning("Warning: ConditioningConcat conditioning_from contains more than 1 cond, only the first one will actually be applied to conditioning_to.")

        cond_from = conditioning_from[0][0]

        for i in range(len(conditioning_to)):
            t1 = conditioning_to[i][0]
            tw = torch.cat((t1, cond_from),1)
            n = [tw, conditioning_to[i][1].copy()]
            out.append(n)

        return (out, )

class ConditioningSetArea:
    @classmethod
    def INPUT_TYPES(s):
        return {"required": {"conditioning": ("CONDITIONING", ),
                              "width": ("INT", {"default": 64, "min": 64, "max": MAX_RESOLUTION, "step": 8}),
                              "height": ("INT", {"default": 64, "min": 64, "max": MAX_RESOLUTION, "step": 8}),
                              "x": ("INT", {"default": 0, "min": 0, "max": MAX_RESOLUTION, "step": 8}),
                              "y": ("INT", {"default": 0, "min": 0, "max": MAX_RESOLUTION, "step": 8}),
                              "strength": ("FLOAT", {"default": 1.0, "min": 0.0, "max": 10.0, "step": 0.01}),
                             }}
    RETURN_TYPES = ("CONDITIONING",)
    FUNCTION = "append"

    CATEGORY = "conditioning"

    def append(self, conditioning, width, height, x, y, strength):
        c = []
        for t in conditioning:
            n = [t[0], t[1].copy()]
            n[1]['area'] = (height // 8, width // 8, y // 8, x // 8)
            n[1]['strength'] = strength
            n[1]['set_area_to_bounds'] = False
            c.append(n)
        return (c, )

class ConditioningSetAreaPercentage:
    @classmethod
    def INPUT_TYPES(s):
        return {"required": {"conditioning": ("CONDITIONING", ),
                              "width": ("FLOAT", {"default": 1.0, "min": 0, "max": 1.0, "step": 0.01}),
                              "height": ("FLOAT", {"default": 1.0, "min": 0, "max": 1.0, "step": 0.01}),
                              "x": ("FLOAT", {"default": 0, "min": 0, "max": 1.0, "step": 0.01}),
                              "y": ("FLOAT", {"default": 0, "min": 0, "max": 1.0, "step": 0.01}),
                              "strength": ("FLOAT", {"default": 1.0, "min": 0.0, "max": 10.0, "step": 0.01}),
                             }}
    RETURN_TYPES = ("CONDITIONING",)
    FUNCTION = "append"

    CATEGORY = "conditioning"

    def append(self, conditioning, width, height, x, y, strength):
        c = []
        for t in conditioning:
            n = [t[0], t[1].copy()]
            n[1]['area'] = ("percentage", height, width, y, x)
            n[1]['strength'] = strength
            n[1]['set_area_to_bounds'] = False
            c.append(n)
        return (c, )

class ConditioningSetAreaStrength:
    @classmethod
    def INPUT_TYPES(s):
        return {"required": {"conditioning": ("CONDITIONING", ),
                              "strength": ("FLOAT", {"default": 1.0, "min": 0.0, "max": 10.0, "step": 0.01}),
                             }}
    RETURN_TYPES = ("CONDITIONING",)
    FUNCTION = "append"

    CATEGORY = "conditioning"

    def append(self, conditioning, strength):
        c = []
        for t in conditioning:
            n = [t[0], t[1].copy()]
            n[1]['strength'] = strength
            c.append(n)
        return (c, )


class ConditioningSetMask:
    @classmethod
    def INPUT_TYPES(s):
        return {"required": {"conditioning": ("CONDITIONING", ),
                              "mask": ("MASK", ),
                              "strength": ("FLOAT", {"default": 1.0, "min": 0.0, "max": 10.0, "step": 0.01}),
                              "set_cond_area": (["default", "mask bounds"],),
                             }}
    RETURN_TYPES = ("CONDITIONING",)
    FUNCTION = "append"

    CATEGORY = "conditioning"

    def append(self, conditioning, mask, set_cond_area, strength):
        c = []
        set_area_to_bounds = False
        if set_cond_area != "default":
            set_area_to_bounds = True
        if len(mask.shape) < 3:
            mask = mask.unsqueeze(0)
        for t in conditioning:
            n = [t[0], t[1].copy()]
            _, h, w = mask.shape
            n[1]['mask'] = mask
            n[1]['set_area_to_bounds'] = set_area_to_bounds
            n[1]['mask_strength'] = strength
            c.append(n)
        return (c, )

class ConditioningZeroOut:
    @classmethod
    def INPUT_TYPES(s):
        return {"required": {"conditioning": ("CONDITIONING", )}}
    RETURN_TYPES = ("CONDITIONING",)
    FUNCTION = "zero_out"

    CATEGORY = "advanced/conditioning"

    def zero_out(self, conditioning):
        c = []
        for t in conditioning:
            d = t[1].copy()
            if "pooled_output" in d:
                d["pooled_output"] = torch.zeros_like(d["pooled_output"])
            n = [torch.zeros_like(t[0]), d]
            c.append(n)
        return (c, )

class ConditioningSetTimestepRange:
    @classmethod
    def INPUT_TYPES(s):
        return {"required": {"conditioning": ("CONDITIONING", ),
                             "start": ("FLOAT", {"default": 0.0, "min": 0.0, "max": 1.0, "step": 0.001}),
                             "end": ("FLOAT", {"default": 1.0, "min": 0.0, "max": 1.0, "step": 0.001})
                             }}
    RETURN_TYPES = ("CONDITIONING",)
    FUNCTION = "set_range"

    CATEGORY = "advanced/conditioning"

    def set_range(self, conditioning, start, end):
        c = []
        for t in conditioning:
            d = t[1].copy()
            d['start_percent'] = start
            d['end_percent'] = end
            n = [t[0], d]
            c.append(n)
        return (c, )

class VAEDecode:
    @classmethod
    def INPUT_TYPES(s):
        return {"required": { "samples": ("LATENT", ), "vae": ("VAE", )}}
    RETURN_TYPES = ("IMAGE",)
    FUNCTION = "decode"

    CATEGORY = "latent"

    def decode(self, vae, samples):
        return (vae.decode(samples["samples"]), )

class VAEDecodeTiled:
    @classmethod
    def INPUT_TYPES(s):
        return {"required": {"samples": ("LATENT", ), "vae": ("VAE", ),
                             "tile_size": ("INT", {"default": 512, "min": 320, "max": 4096, "step": 64})
                            }}
    RETURN_TYPES = ("IMAGE",)
    FUNCTION = "decode"

    CATEGORY = "_for_testing"

    def decode(self, vae, samples, tile_size):
        return (vae.decode_tiled(samples["samples"], tile_x=tile_size // 8, tile_y=tile_size // 8, ), )

class VAEEncode:
    @classmethod
    def INPUT_TYPES(s):
        return {"required": { "pixels": ("IMAGE", ), "vae": ("VAE", )}}
    RETURN_TYPES = ("LATENT",)
    FUNCTION = "encode"

    CATEGORY = "latent"

    def encode(self, vae, pixels):
        t = vae.encode(pixels[:,:,:,:3])
        return ({"samples":t}, )

class VAEEncodeTiled:
    @classmethod
    def INPUT_TYPES(s):
        return {"required": {"pixels": ("IMAGE", ), "vae": ("VAE", ),
                             "tile_size": ("INT", {"default": 512, "min": 320, "max": 4096, "step": 64})
                            }}
    RETURN_TYPES = ("LATENT",)
    FUNCTION = "encode"

    CATEGORY = "_for_testing"

    def encode(self, vae, pixels, tile_size):
        t = vae.encode_tiled(pixels[:,:,:,:3], tile_x=tile_size, tile_y=tile_size, )
        return ({"samples":t}, )

class VAEEncodeForInpaint:
    @classmethod
    def INPUT_TYPES(s):
        return {"required": { "pixels": ("IMAGE", ), "vae": ("VAE", ), "mask": ("MASK", ), "grow_mask_by": ("INT", {"default": 6, "min": 0, "max": 64, "step": 1}),}}
    RETURN_TYPES = ("LATENT",)
    FUNCTION = "encode"

    CATEGORY = "latent/inpaint"

    def encode(self, vae, pixels, mask, grow_mask_by=6):
        x = (pixels.shape[1] // vae.downscale_ratio) * vae.downscale_ratio
        y = (pixels.shape[2] // vae.downscale_ratio) * vae.downscale_ratio
        mask = torch.nn.functional.interpolate(mask.reshape((-1, 1, mask.shape[-2], mask.shape[-1])), size=(pixels.shape[1], pixels.shape[2]), mode="bilinear")

        pixels = pixels.clone()
        if pixels.shape[1] != x or pixels.shape[2] != y:
            x_offset = (pixels.shape[1] % vae.downscale_ratio) // 2
            y_offset = (pixels.shape[2] % vae.downscale_ratio) // 2
            pixels = pixels[:,x_offset:x + x_offset, y_offset:y + y_offset,:]
            mask = mask[:,:,x_offset:x + x_offset, y_offset:y + y_offset]

        #grow mask by a few pixels to keep things seamless in latent space
        if grow_mask_by == 0:
            mask_erosion = mask
        else:
            kernel_tensor = torch.ones((1, 1, grow_mask_by, grow_mask_by))
            padding = math.ceil((grow_mask_by - 1) / 2)

            mask_erosion = torch.clamp(torch.nn.functional.conv2d(mask.round(), kernel_tensor, padding=padding), 0, 1)

        m = (1.0 - mask.round()).squeeze(1)
        for i in range(3):
            pixels[:,:,:,i] -= 0.5
            pixels[:,:,:,i] *= m
            pixels[:,:,:,i] += 0.5
        t = vae.encode(pixels)

        return ({"samples":t, "noise_mask": (mask_erosion[:,:,:x,:y].round())}, )


class InpaintModelConditioning:
    @classmethod
    def INPUT_TYPES(s):
        return {"required": {"positive": ("CONDITIONING", ),
                             "negative": ("CONDITIONING", ),
                             "vae": ("VAE", ),
                             "pixels": ("IMAGE", ),
                             "mask": ("MASK", ),
                             }}

    RETURN_TYPES = ("CONDITIONING","CONDITIONING","LATENT")
    RETURN_NAMES = ("positive", "negative", "latent")
    FUNCTION = "encode"

    CATEGORY = "conditioning/inpaint"

    def encode(self, positive, negative, pixels, vae, mask):
        x = (pixels.shape[1] // 8) * 8
        y = (pixels.shape[2] // 8) * 8
        mask = torch.nn.functional.interpolate(mask.reshape((-1, 1, mask.shape[-2], mask.shape[-1])), size=(pixels.shape[1], pixels.shape[2]), mode="bilinear")

        orig_pixels = pixels
        pixels = orig_pixels.clone()
        if pixels.shape[1] != x or pixels.shape[2] != y:
            x_offset = (pixels.shape[1] % 8) // 2
            y_offset = (pixels.shape[2] % 8) // 2
            pixels = pixels[:,x_offset:x + x_offset, y_offset:y + y_offset,:]
            mask = mask[:,:,x_offset:x + x_offset, y_offset:y + y_offset]

        m = (1.0 - mask.round()).squeeze(1)
        for i in range(3):
            pixels[:,:,:,i] -= 0.5
            pixels[:,:,:,i] *= m
            pixels[:,:,:,i] += 0.5
        concat_latent = vae.encode(pixels)
        orig_latent = vae.encode(orig_pixels)

        out_latent = {}

        out_latent["samples"] = orig_latent
        out_latent["noise_mask"] = mask

        out = []
        for conditioning in [positive, negative]:
            c = []
            for t in conditioning:
                d = t[1].copy()
                d["concat_latent_image"] = concat_latent
                d["concat_mask"] = mask
                n = [t[0], d]
                c.append(n)
            out.append(c)
        return (out[0], out[1], out_latent)


class SaveLatent:
    def __init__(self):
        self.output_dir = folder_paths.get_output_directory()

    @classmethod
    def INPUT_TYPES(s):
        return {"required": { "samples": ("LATENT", ),
                              "filename_prefix": ("STRING", {"default": "latents/ComfyUI"})},
                "hidden": {"prompt": "PROMPT", "extra_pnginfo": "EXTRA_PNGINFO"},
                }
    RETURN_TYPES = ()
    FUNCTION = "save"

    OUTPUT_NODE = True

    CATEGORY = "_for_testing"

    def save(self, samples, filename_prefix="ComfyUI", prompt=None, extra_pnginfo=None):
        full_output_folder, filename, counter, subfolder, filename_prefix = folder_paths.get_save_image_path(filename_prefix, self.output_dir)

        # support save metadata for latent sharing
        prompt_info = ""
        if prompt is not None:
            prompt_info = json.dumps(prompt)

        metadata = None
        if not args.disable_metadata:
            metadata = {"prompt": prompt_info}
            if extra_pnginfo is not None:
                for x in extra_pnginfo:
                    metadata[x] = json.dumps(extra_pnginfo[x])

        file = f"{filename}_{counter:05}_.latent"

        results = list()
        results.append({
            "filename": file,
            "subfolder": subfolder,
            "type": "output"
        })

        file = os.path.join(full_output_folder, file)

        output = {}
        output["latent_tensor"] = samples["samples"]
        output["latent_format_version_0"] = torch.tensor([])

        comfy.utils.save_torch_file(output, file, metadata=metadata)
        return { "ui": { "latents": results } }


class LoadLatent:
    @classmethod
    def INPUT_TYPES(s):
        input_dir = folder_paths.get_input_directory()
        files = [f for f in os.listdir(input_dir) if os.path.isfile(os.path.join(input_dir, f)) and f.endswith(".latent")]
        return {"required": {"latent": [sorted(files), ]}, }

    CATEGORY = "_for_testing"

    RETURN_TYPES = ("LATENT", )
    FUNCTION = "load"

    def load(self, latent):
        latent_path = folder_paths.get_annotated_filepath(latent)
        latent = safetensors.torch.load_file(latent_path, device="cpu")
        multiplier = 1.0
        if "latent_format_version_0" not in latent:
            multiplier = 1.0 / 0.18215
        samples = {"samples": latent["latent_tensor"].float() * multiplier}
        return (samples, )

    @classmethod
    def IS_CHANGED(s, latent):
        image_path = folder_paths.get_annotated_filepath(latent)
        m = hashlib.sha256()
        with open(image_path, 'rb') as f:
            m.update(f.read())
        return m.digest().hex()

    @classmethod
    def VALIDATE_INPUTS(s, latent):
        if not folder_paths.exists_annotated_filepath(latent):
            return "Invalid latent file: {}".format(latent)
        return True


class CheckpointLoader:
    @classmethod
    def INPUT_TYPES(s):
        return {"required": { "config_name": (folder_paths.get_filename_list("configs"), ),
                              "ckpt_name": (folder_paths.get_filename_list("checkpoints"), )}}
    RETURN_TYPES = ("MODEL", "CLIP", "VAE")
    FUNCTION = "load_checkpoint"

    CATEGORY = "advanced/loaders"

    def load_checkpoint(self, config_name, ckpt_name, output_vae=True, output_clip=True):
        config_path = folder_paths.get_full_path("configs", config_name)
        ckpt_path = folder_paths.get_full_path("checkpoints", ckpt_name)
        return comfy.sd.load_checkpoint(config_path, ckpt_path, output_vae=True, output_clip=True, embedding_directory=folder_paths.get_folder_paths("embeddings"))

class CheckpointLoaderSimple:
    @classmethod
    def INPUT_TYPES(s):
        return {"required": { "ckpt_name": (folder_paths.get_filename_list("checkpoints"), ),
                             }}
    RETURN_TYPES = ("MODEL", "CLIP", "VAE")
    FUNCTION = "load_checkpoint"

    CATEGORY = "loaders"

    def load_checkpoint(self, ckpt_name, output_vae=True, output_clip=True):
        ckpt_path = folder_paths.get_full_path("checkpoints", ckpt_name)
        out = comfy.sd.load_checkpoint_guess_config(ckpt_path, output_vae=True, output_clip=True, embedding_directory=folder_paths.get_folder_paths("embeddings"))
        return out[:3]

class DiffusersLoader:
    @classmethod
    def INPUT_TYPES(cls):
        paths = []
        for search_path in folder_paths.get_folder_paths("diffusers"):
            if os.path.exists(search_path):
                for root, subdir, files in os.walk(search_path, followlinks=True):
                    if "model_index.json" in files:
                        paths.append(os.path.relpath(root, start=search_path))

        return {"required": {"model_path": (paths,), }}
    RETURN_TYPES = ("MODEL", "CLIP", "VAE")
    FUNCTION = "load_checkpoint"

    CATEGORY = "advanced/loaders/deprecated"

    def load_checkpoint(self, model_path, output_vae=True, output_clip=True):
        for search_path in folder_paths.get_folder_paths("diffusers"):
            if os.path.exists(search_path):
                path = os.path.join(search_path, model_path)
                if os.path.exists(path):
                    model_path = path
                    break

        return comfy.diffusers_load.load_diffusers(model_path, output_vae=output_vae, output_clip=output_clip, embedding_directory=folder_paths.get_folder_paths("embeddings"))


class unCLIPCheckpointLoader:
    @classmethod
    def INPUT_TYPES(s):
        return {"required": { "ckpt_name": (folder_paths.get_filename_list("checkpoints"), ),
                             }}
    RETURN_TYPES = ("MODEL", "CLIP", "VAE", "CLIP_VISION")
    FUNCTION = "load_checkpoint"

    CATEGORY = "loaders"

    def load_checkpoint(self, ckpt_name, output_vae=True, output_clip=True):
        ckpt_path = folder_paths.get_full_path("checkpoints", ckpt_name)
        out = comfy.sd.load_checkpoint_guess_config(ckpt_path, output_vae=True, output_clip=True, output_clipvision=True, embedding_directory=folder_paths.get_folder_paths("embeddings"))
        return out

class CLIPSetLastLayer:
    @classmethod
    def INPUT_TYPES(s):
        return {"required": { "clip": ("CLIP", ),
                              "stop_at_clip_layer": ("INT", {"default": -1, "min": -24, "max": -1, "step": 1}),
                              }}
    RETURN_TYPES = ("CLIP",)
    FUNCTION = "set_last_layer"

    CATEGORY = "conditioning"

    def set_last_layer(self, clip, stop_at_clip_layer):
        clip = clip.clone()
        clip.clip_layer(stop_at_clip_layer)
        return (clip,)

class LoraLoader:
    def __init__(self):
        self.loaded_lora = None

    @classmethod
    def INPUT_TYPES(s):
        return {"required": { "model": ("MODEL",),
                              "clip": ("CLIP", ),
                              "lora_name": (folder_paths.get_filename_list("loras"), ),
                              "strength_model": ("FLOAT", {"default": 1.0, "min": -20.0, "max": 20.0, "step": 0.01}),
                              "strength_clip": ("FLOAT", {"default": 1.0, "min": -20.0, "max": 20.0, "step": 0.01}),
                              }}
    RETURN_TYPES = ("MODEL", "CLIP")
    FUNCTION = "load_lora"

    CATEGORY = "loaders"

    def load_lora(self, model, clip, lora_name, strength_model, strength_clip):
        if strength_model == 0 and strength_clip == 0:
            return (model, clip)

        lora_path = folder_paths.get_full_path("loras", lora_name)
        lora = None
        if self.loaded_lora is not None:
            if self.loaded_lora[0] == lora_path:
                lora = self.loaded_lora[1]
            else:
                temp = self.loaded_lora
                self.loaded_lora = None
                del temp

        if lora is None:
            lora = comfy.utils.load_torch_file(lora_path, safe_load=True)
            self.loaded_lora = (lora_path, lora)

        model_lora, clip_lora = comfy.sd.load_lora_for_models(model, clip, lora, strength_model, strength_clip)
        return (model_lora, clip_lora)

class LoraLoaderModelOnly(LoraLoader):
    @classmethod
    def INPUT_TYPES(s):
        return {"required": { "model": ("MODEL",),
                              "lora_name": (folder_paths.get_filename_list("loras"), ),
                              "strength_model": ("FLOAT", {"default": 1.0, "min": -20.0, "max": 20.0, "step": 0.01}),
                              }}
    RETURN_TYPES = ("MODEL",)
    FUNCTION = "load_lora_model_only"

    def load_lora_model_only(self, model, lora_name, strength_model):
        return (self.load_lora(model, None, lora_name, strength_model, 0)[0],)

class VAELoader:
    @staticmethod
    def vae_list():
        vaes = folder_paths.get_filename_list("vae")
        approx_vaes = folder_paths.get_filename_list("vae_approx")
        sdxl_taesd_enc = False
        sdxl_taesd_dec = False
        sd1_taesd_enc = False
        sd1_taesd_dec = False

        for v in approx_vaes:
            if v.startswith("taesd_decoder."):
                sd1_taesd_dec = True
            elif v.startswith("taesd_encoder."):
                sd1_taesd_enc = True
            elif v.startswith("taesdxl_decoder."):
                sdxl_taesd_dec = True
            elif v.startswith("taesdxl_encoder."):
                sdxl_taesd_enc = True
        if sd1_taesd_dec and sd1_taesd_enc:
            vaes.append("taesd")
        if sdxl_taesd_dec and sdxl_taesd_enc:
            vaes.append("taesdxl")
        return vaes

    @staticmethod
    def load_taesd(name):
        sd = {}
        approx_vaes = folder_paths.get_filename_list("vae_approx")

        encoder = next(filter(lambda a: a.startswith("{}_encoder.".format(name)), approx_vaes))
        decoder = next(filter(lambda a: a.startswith("{}_decoder.".format(name)), approx_vaes))

        enc = comfy.utils.load_torch_file(folder_paths.get_full_path("vae_approx", encoder))
        for k in enc:
            sd["taesd_encoder.{}".format(k)] = enc[k]

        dec = comfy.utils.load_torch_file(folder_paths.get_full_path("vae_approx", decoder))
        for k in dec:
            sd["taesd_decoder.{}".format(k)] = dec[k]

        if name == "taesd":
            sd["vae_scale"] = torch.tensor(0.18215)
        elif name == "taesdxl":
            sd["vae_scale"] = torch.tensor(0.13025)
        return sd

    @classmethod
    def INPUT_TYPES(s):
        return {"required": { "vae_name": (s.vae_list(), )}}
    RETURN_TYPES = ("VAE",)
    FUNCTION = "load_vae"

    CATEGORY = "loaders"

    #TODO: scale factor?
    def load_vae(self, vae_name):
        if vae_name in ["taesd", "taesdxl"]:
            sd = self.load_taesd(vae_name)
        else:
            vae_path = folder_paths.get_full_path("vae", vae_name)
            sd = comfy.utils.load_torch_file(vae_path)
        vae = comfy.sd.VAE(sd=sd)
        return (vae,)

class ControlNetLoader:
    @classmethod
    def INPUT_TYPES(s):
        return {"required": { "control_net_name": (folder_paths.get_filename_list("controlnet"), )}}

    RETURN_TYPES = ("CONTROL_NET",)
    FUNCTION = "load_controlnet"

    CATEGORY = "loaders"

    def load_controlnet(self, control_net_name):
        controlnet_path = folder_paths.get_full_path("controlnet", control_net_name)
        controlnet = comfy.controlnet.load_controlnet(controlnet_path)
        return (controlnet,)

class DiffControlNetLoader:
    @classmethod
    def INPUT_TYPES(s):
        return {"required": { "model": ("MODEL",),
                              "control_net_name": (folder_paths.get_filename_list("controlnet"), )}}

    RETURN_TYPES = ("CONTROL_NET",)
    FUNCTION = "load_controlnet"

    CATEGORY = "loaders"

    def load_controlnet(self, model, control_net_name):
        controlnet_path = folder_paths.get_full_path("controlnet", control_net_name)
        controlnet = comfy.controlnet.load_controlnet(controlnet_path, model)
        return (controlnet,)


class ControlNetApply:
    @classmethod
    def INPUT_TYPES(s):
        return {"required": {"conditioning": ("CONDITIONING", ),
                             "control_net": ("CONTROL_NET", ),
                             "image": ("IMAGE", ),
                             "strength": ("FLOAT", {"default": 1.0, "min": 0.0, "max": 10.0, "step": 0.01})
                             }}
    RETURN_TYPES = ("CONDITIONING",)
    FUNCTION = "apply_controlnet"

    CATEGORY = "conditioning"

    def apply_controlnet(self, conditioning, control_net, image, strength):
        if strength == 0:
            return (conditioning, )

        c = []
        print("image dims", image.shape)
        control_hint = image.movedim(-1,1)
        print("control hint dim", control_hint.shape)
        for t in conditioning:
            n = [t[0], t[1].copy()]
            c_net = control_net.copy().set_cond_hint(control_hint, strength)
            if 'control' in t[1]:
                c_net.set_previous_controlnet(t[1]['control'])
            n[1]['control'] = c_net
            n[1]['control_apply_to_uncond'] = True
            c.append(n)
        return (c, )


class ControlNetApplyAdvanced:
    @classmethod
    def INPUT_TYPES(s):
        return {"required": {"positive": ("CONDITIONING", ),
                             "negative": ("CONDITIONING", ),
                             "control_net": ("CONTROL_NET", ),
                             "image": ("IMAGE", ),
                             "strength": ("FLOAT", {"default": 1.0, "min": 0.0, "max": 10.0, "step": 0.01}),
                             "start_percent": ("FLOAT", {"default": 0.0, "min": 0.0, "max": 1.0, "step": 0.001}),
                             "end_percent": ("FLOAT", {"default": 1.0, "min": 0.0, "max": 1.0, "step": 0.001})
                             }}

    RETURN_TYPES = ("CONDITIONING","CONDITIONING")
    RETURN_NAMES = ("positive", "negative")
    FUNCTION = "apply_controlnet"

    CATEGORY = "conditioning"

    def apply_controlnet(self, positive, negative, control_net, image, strength, start_percent, end_percent):
        if strength == 0:
            return (positive, negative)

        control_hint = image.movedim(-1,1)
        cnets = {}

        out = []
        for conditioning in [positive, negative]:
            c = []
            for t in conditioning:
                d = t[1].copy()

                prev_cnet = d.get('control', None)
                if prev_cnet in cnets:
                    c_net = cnets[prev_cnet]
                else:
                    c_net = control_net.copy().set_cond_hint(control_hint, strength, (start_percent, end_percent))
                    c_net.set_previous_controlnet(prev_cnet)
                    cnets[prev_cnet] = c_net

                d['control'] = c_net
                d['control_apply_to_uncond'] = False
                n = [t[0], d]
                c.append(n)
            out.append(c)
        return (out[0], out[1])


class UNETLoader:
    @classmethod
    def INPUT_TYPES(s):
        return {"required": { "unet_name": (folder_paths.get_filename_list("unet"), ),
                             }}
    RETURN_TYPES = ("MODEL",)
    FUNCTION = "load_unet"

    CATEGORY = "advanced/loaders"

    def load_unet(self, unet_name):
        unet_path = folder_paths.get_full_path("unet", unet_name)
        model = comfy.sd.load_unet(unet_path)
        return (model,)

class CLIPLoader:
    @classmethod
    def INPUT_TYPES(s):
        return {"required": { "clip_name": (folder_paths.get_filename_list("clip"), ),
                              "type": (["stable_diffusion", "stable_cascade"], ),
                             }}
    RETURN_TYPES = ("CLIP",)
    FUNCTION = "load_clip"

    CATEGORY = "advanced/loaders"

    def load_clip(self, clip_name, type="stable_diffusion"):
        clip_type = comfy.sd.CLIPType.STABLE_DIFFUSION
        if type == "stable_cascade":
            clip_type = comfy.sd.CLIPType.STABLE_CASCADE

        clip_path = folder_paths.get_full_path("clip", clip_name)
        clip = comfy.sd.load_clip(ckpt_paths=[clip_path], embedding_directory=folder_paths.get_folder_paths("embeddings"), clip_type=clip_type)
        return (clip,)

class DualCLIPLoader:
    @classmethod
    def INPUT_TYPES(s):
        return {"required": { "clip_name1": (folder_paths.get_filename_list("clip"), ), "clip_name2": (folder_paths.get_filename_list("clip"), ),
                             }}
    RETURN_TYPES = ("CLIP",)
    FUNCTION = "load_clip"

    CATEGORY = "advanced/loaders"

    def load_clip(self, clip_name1, clip_name2):
        clip_path1 = folder_paths.get_full_path("clip", clip_name1)
        clip_path2 = folder_paths.get_full_path("clip", clip_name2)
        clip = comfy.sd.load_clip(ckpt_paths=[clip_path1, clip_path2], embedding_directory=folder_paths.get_folder_paths("embeddings"))
        return (clip,)

class CLIPVisionLoader:
    @classmethod
    def INPUT_TYPES(s):
        return {"required": { "clip_name": (folder_paths.get_filename_list("clip_vision"), ),
                             }}
    RETURN_TYPES = ("CLIP_VISION",)
    FUNCTION = "load_clip"

    CATEGORY = "loaders"

    def load_clip(self, clip_name):
        clip_path = folder_paths.get_full_path("clip_vision", clip_name)
        clip_vision = comfy.clip_vision.load(clip_path)
        return (clip_vision,)

class CLIPVisionEncode:
    @classmethod
    def INPUT_TYPES(s):
        return {"required": { "clip_vision": ("CLIP_VISION",),
                              "image": ("IMAGE",)
                             }}
    RETURN_TYPES = ("CLIP_VISION_OUTPUT",)
    FUNCTION = "encode"

    CATEGORY = "conditioning"

    def encode(self, clip_vision, image):
        output = clip_vision.encode_image(image)
        return (output,)

class StyleModelLoader:
    @classmethod
    def INPUT_TYPES(s):
        return {"required": { "style_model_name": (folder_paths.get_filename_list("style_models"), )}}

    RETURN_TYPES = ("STYLE_MODEL",)
    FUNCTION = "load_style_model"

    CATEGORY = "loaders"

    def load_style_model(self, style_model_name):
        style_model_path = folder_paths.get_full_path("style_models", style_model_name)
        style_model = comfy.sd.load_style_model(style_model_path)
        return (style_model,)


class StyleModelApply:
    @classmethod
    def INPUT_TYPES(s):
        return {"required": {"conditioning": ("CONDITIONING", ),
                             "style_model": ("STYLE_MODEL", ),
                             "clip_vision_output": ("CLIP_VISION_OUTPUT", ),
                             }}
    RETURN_TYPES = ("CONDITIONING",)
    FUNCTION = "apply_stylemodel"

    CATEGORY = "conditioning/style_model"

    def apply_stylemodel(self, clip_vision_output, style_model, conditioning):
        cond = style_model.get_cond(clip_vision_output).flatten(start_dim=0, end_dim=1).unsqueeze(dim=0)
        c = []
        for t in conditioning:
            n = [torch.cat((t[0], cond), dim=1), t[1].copy()]
            c.append(n)
        return (c, )

class unCLIPConditioning:
    @classmethod
    def INPUT_TYPES(s):
        return {"required": {"conditioning": ("CONDITIONING", ),
                             "clip_vision_output": ("CLIP_VISION_OUTPUT", ),
                             "strength": ("FLOAT", {"default": 1.0, "min": -10.0, "max": 10.0, "step": 0.01}),
                             "noise_augmentation": ("FLOAT", {"default": 0.0, "min": 0.0, "max": 1.0, "step": 0.01}),
                             }}
    RETURN_TYPES = ("CONDITIONING",)
    FUNCTION = "apply_adm"

    CATEGORY = "conditioning"

    def apply_adm(self, conditioning, clip_vision_output, strength, noise_augmentation):
        if strength == 0:
            return (conditioning, )

        c = []
        for t in conditioning:
            o = t[1].copy()
            x = {"clip_vision_output": clip_vision_output, "strength": strength, "noise_augmentation": noise_augmentation}
            if "unclip_conditioning" in o:
                o["unclip_conditioning"] = o["unclip_conditioning"][:] + [x]
            else:
                o["unclip_conditioning"] = [x]
            n = [t[0], o]
            c.append(n)
        return (c, )

class GLIGENLoader:
    @classmethod
    def INPUT_TYPES(s):
        return {"required": { "gligen_name": (folder_paths.get_filename_list("gligen"), )}}

    RETURN_TYPES = ("GLIGEN",)
    FUNCTION = "load_gligen"

    CATEGORY = "loaders"

    def load_gligen(self, gligen_name):
        gligen_path = folder_paths.get_full_path("gligen", gligen_name)
        gligen = comfy.sd.load_gligen(gligen_path)
        return (gligen,)

class GLIGENTextBoxApply:
    @classmethod
    def INPUT_TYPES(s):
        return {"required": {"conditioning_to": ("CONDITIONING", ),
                              "clip": ("CLIP", ),
                              "gligen_textbox_model": ("GLIGEN", ),
                              "text": ("STRING", {"multiline": True}),
                              "width": ("INT", {"default": 64, "min": 8, "max": MAX_RESOLUTION, "step": 8}),
                              "height": ("INT", {"default": 64, "min": 8, "max": MAX_RESOLUTION, "step": 8}),
                              "x": ("INT", {"default": 0, "min": 0, "max": MAX_RESOLUTION, "step": 8}),
                              "y": ("INT", {"default": 0, "min": 0, "max": MAX_RESOLUTION, "step": 8}),
                             }}
    RETURN_TYPES = ("CONDITIONING",)
    FUNCTION = "append"

    CATEGORY = "conditioning/gligen"

    def append(self, conditioning_to, clip, gligen_textbox_model, text, width, height, x, y):
        c = []
        cond, cond_pooled = clip.encode_from_tokens(clip.tokenize(text), return_pooled="unprojected")
        for t in conditioning_to:
            n = [t[0], t[1].copy()]
            position_params = [(cond_pooled, height // 8, width // 8, y // 8, x // 8)]
            prev = []
            if "gligen" in n[1]:
                prev = n[1]['gligen'][2]

            n[1]['gligen'] = ("position", gligen_textbox_model, prev + position_params)
            c.append(n)
        return (c, )

class EmptyLatentImage:
    def __init__(self):
        self.device = comfy.model_management.intermediate_device()

    @classmethod
    def INPUT_TYPES(s):
        return {"required": { "width": ("INT", {"default": 512, "min": 16, "max": MAX_RESOLUTION, "step": 8}),
                              "height": ("INT", {"default": 512, "min": 16, "max": MAX_RESOLUTION, "step": 8}),
                              "batch_size": ("INT", {"default": 1, "min": 1, "max": 4096})}}
    RETURN_TYPES = ("LATENT",)
    FUNCTION = "generate"

    CATEGORY = "latent"

    def generate(self, width, height, batch_size=1):
        latent = torch.zeros([batch_size, 4, height // 8, width // 8], device=self.device)
        return ({"samples":latent}, )


class LatentFromBatch:
    @classmethod
    def INPUT_TYPES(s):
        return {"required": { "samples": ("LATENT",),
                              "batch_index": ("INT", {"default": 0, "min": 0, "max": 63}),
                              "length": ("INT", {"default": 1, "min": 1, "max": 64}),
                              }}
    RETURN_TYPES = ("LATENT",)
    FUNCTION = "frombatch"

    CATEGORY = "latent/batch"

    def frombatch(self, samples, batch_index, length):
        s = samples.copy()
        s_in = samples["samples"]
        batch_index = min(s_in.shape[0] - 1, batch_index)
        length = min(s_in.shape[0] - batch_index, length)
        s["samples"] = s_in[batch_index:batch_index + length].clone()
        if "noise_mask" in samples:
            masks = samples["noise_mask"]
            if masks.shape[0] == 1:
                s["noise_mask"] = masks.clone()
            else:
                if masks.shape[0] < s_in.shape[0]:
                    masks = masks.repeat(math.ceil(s_in.shape[0] / masks.shape[0]), 1, 1, 1)[:s_in.shape[0]]
                s["noise_mask"] = masks[batch_index:batch_index + length].clone()
        if "batch_index" not in s:
            s["batch_index"] = [x for x in range(batch_index, batch_index+length)]
        else:
            s["batch_index"] = samples["batch_index"][batch_index:batch_index + length]
        return (s,)
    
class RepeatLatentBatch:
    @classmethod
    def INPUT_TYPES(s):
        return {"required": { "samples": ("LATENT",),
                              "amount": ("INT", {"default": 1, "min": 1, "max": 64}),
                              }}
    RETURN_TYPES = ("LATENT",)
    FUNCTION = "repeat"

    CATEGORY = "latent/batch"

    def repeat(self, samples, amount):
        s = samples.copy()
        s_in = samples["samples"]
        
        s["samples"] = s_in.repeat((amount, 1,1,1))
        if "noise_mask" in samples and samples["noise_mask"].shape[0] > 1:
            masks = samples["noise_mask"]
            if masks.shape[0] < s_in.shape[0]:
                masks = masks.repeat(math.ceil(s_in.shape[0] / masks.shape[0]), 1, 1, 1)[:s_in.shape[0]]
            s["noise_mask"] = samples["noise_mask"].repeat((amount, 1,1,1))
        if "batch_index" in s:
            offset = max(s["batch_index"]) - min(s["batch_index"]) + 1
            s["batch_index"] = s["batch_index"] + [x + (i * offset) for i in range(1, amount) for x in s["batch_index"]]
        return (s,)

class LatentUpscale:
    upscale_methods = ["nearest-exact", "bilinear", "area", "bicubic", "bislerp"]
    crop_methods = ["disabled", "center"]

    @classmethod
    def INPUT_TYPES(s):
        return {"required": { "samples": ("LATENT",), "upscale_method": (s.upscale_methods,),
                              "width": ("INT", {"default": 512, "min": 0, "max": MAX_RESOLUTION, "step": 8}),
                              "height": ("INT", {"default": 512, "min": 0, "max": MAX_RESOLUTION, "step": 8}),
                              "crop": (s.crop_methods,)}}
    RETURN_TYPES = ("LATENT",)
    FUNCTION = "upscale"

    CATEGORY = "latent"

    def upscale(self, samples, upscale_method, width, height, crop):
        if width == 0 and height == 0:
            s = samples
        else:
            s = samples.copy()

            if width == 0:
                height = max(64, height)
                width = max(64, round(samples["samples"].shape[3] * height / samples["samples"].shape[2]))
            elif height == 0:
                width = max(64, width)
                height = max(64, round(samples["samples"].shape[2] * width / samples["samples"].shape[3]))
            else:
                width = max(64, width)
                height = max(64, height)

            s["samples"] = comfy.utils.common_upscale(samples["samples"], width // 8, height // 8, upscale_method, crop)
        return (s,)

class LatentUpscaleBy:
    upscale_methods = ["nearest-exact", "bilinear", "area", "bicubic", "bislerp"]

    @classmethod
    def INPUT_TYPES(s):
        return {"required": { "samples": ("LATENT",), "upscale_method": (s.upscale_methods,),
                              "scale_by": ("FLOAT", {"default": 1.5, "min": 0.01, "max": 8.0, "step": 0.01}),}}
    RETURN_TYPES = ("LATENT",)
    FUNCTION = "upscale"

    CATEGORY = "latent"

    def upscale(self, samples, upscale_method, scale_by):
        s = samples.copy()
        width = round(samples["samples"].shape[3] * scale_by)
        height = round(samples["samples"].shape[2] * scale_by)
        s["samples"] = comfy.utils.common_upscale(samples["samples"], width, height, upscale_method, "disabled")
        return (s,)

class LatentRotate:
    @classmethod
    def INPUT_TYPES(s):
        return {"required": { "samples": ("LATENT",),
                              "rotation": (["none", "90 degrees", "180 degrees", "270 degrees"],),
                              }}
    RETURN_TYPES = ("LATENT",)
    FUNCTION = "rotate"

    CATEGORY = "latent/transform"

    def rotate(self, samples, rotation):
        s = samples.copy()
        rotate_by = 0
        if rotation.startswith("90"):
            rotate_by = 1
        elif rotation.startswith("180"):
            rotate_by = 2
        elif rotation.startswith("270"):
            rotate_by = 3

        s["samples"] = torch.rot90(samples["samples"], k=rotate_by, dims=[3, 2])
        return (s,)

class LatentFlip:
    @classmethod
    def INPUT_TYPES(s):
        return {"required": { "samples": ("LATENT",),
                              "flip_method": (["x-axis: vertically", "y-axis: horizontally"],),
                              }}
    RETURN_TYPES = ("LATENT",)
    FUNCTION = "flip"

    CATEGORY = "latent/transform"

    def flip(self, samples, flip_method):
        s = samples.copy()
        if flip_method.startswith("x"):
            s["samples"] = torch.flip(samples["samples"], dims=[2])
        elif flip_method.startswith("y"):
            s["samples"] = torch.flip(samples["samples"], dims=[3])

        return (s,)

class LatentComposite:
    @classmethod
    def INPUT_TYPES(s):
        return {"required": { "samples_to": ("LATENT",),
                              "samples_from": ("LATENT",),
                              "x": ("INT", {"default": 0, "min": 0, "max": MAX_RESOLUTION, "step": 8}),
                              "y": ("INT", {"default": 0, "min": 0, "max": MAX_RESOLUTION, "step": 8}),
                              "feather": ("INT", {"default": 0, "min": 0, "max": MAX_RESOLUTION, "step": 8}),
                              }}
    RETURN_TYPES = ("LATENT",)
    FUNCTION = "composite"

    CATEGORY = "latent"

    def composite(self, samples_to, samples_from, x, y, composite_method="normal", feather=0):
        x =  x // 8
        y = y // 8
        feather = feather // 8
        samples_out = samples_to.copy()
        s = samples_to["samples"].clone()
        samples_to = samples_to["samples"]
        samples_from = samples_from["samples"]
        if feather == 0:
            s[:,:,y:y+samples_from.shape[2],x:x+samples_from.shape[3]] = samples_from[:,:,:samples_to.shape[2] - y, :samples_to.shape[3] - x]
        else:
            samples_from = samples_from[:,:,:samples_to.shape[2] - y, :samples_to.shape[3] - x]
            mask = torch.ones_like(samples_from)
            for t in range(feather):
                if y != 0:
                    mask[:,:,t:1+t,:] *= ((1.0/feather) * (t + 1))

                if y + samples_from.shape[2] < samples_to.shape[2]:
                    mask[:,:,mask.shape[2] -1 -t: mask.shape[2]-t,:] *= ((1.0/feather) * (t + 1))
                if x != 0:
                    mask[:,:,:,t:1+t] *= ((1.0/feather) * (t + 1))
                if x + samples_from.shape[3] < samples_to.shape[3]:
                    mask[:,:,:,mask.shape[3]- 1 - t: mask.shape[3]- t] *= ((1.0/feather) * (t + 1))
            rev_mask = torch.ones_like(mask) - mask
            s[:,:,y:y+samples_from.shape[2],x:x+samples_from.shape[3]] = samples_from[:,:,:samples_to.shape[2] - y, :samples_to.shape[3] - x] * mask + s[:,:,y:y+samples_from.shape[2],x:x+samples_from.shape[3]] * rev_mask
        samples_out["samples"] = s
        return (samples_out,)

class LatentBlend:
    @classmethod
    def INPUT_TYPES(s):
        return {"required": {
            "samples1": ("LATENT",),
            "samples2": ("LATENT",),
            "blend_factor": ("FLOAT", {
                "default": 0.5,
                "min": 0,
                "max": 1,
                "step": 0.01
            }),
        }}

    RETURN_TYPES = ("LATENT",)
    FUNCTION = "blend"

    CATEGORY = "_for_testing"

    def blend(self, samples1, samples2, blend_factor:float, blend_mode: str="normal"):

        samples_out = samples1.copy()
        samples1 = samples1["samples"]
        samples2 = samples2["samples"]

        if samples1.shape != samples2.shape:
            samples2.permute(0, 3, 1, 2)
            samples2 = comfy.utils.common_upscale(samples2, samples1.shape[3], samples1.shape[2], 'bicubic', crop='center')
            samples2.permute(0, 2, 3, 1)

        samples_blended = self.blend_mode(samples1, samples2, blend_mode)
        samples_blended = samples1 * blend_factor + samples_blended * (1 - blend_factor)
        samples_out["samples"] = samples_blended
        return (samples_out,)

    def blend_mode(self, img1, img2, mode):
        if mode == "normal":
            return img2
        else:
            raise ValueError(f"Unsupported blend mode: {mode}")

class LatentCrop:
    @classmethod
    def INPUT_TYPES(s):
        return {"required": { "samples": ("LATENT",),
                              "width": ("INT", {"default": 512, "min": 64, "max": MAX_RESOLUTION, "step": 8}),
                              "height": ("INT", {"default": 512, "min": 64, "max": MAX_RESOLUTION, "step": 8}),
                              "x": ("INT", {"default": 0, "min": 0, "max": MAX_RESOLUTION, "step": 8}),
                              "y": ("INT", {"default": 0, "min": 0, "max": MAX_RESOLUTION, "step": 8}),
                              }}
    RETURN_TYPES = ("LATENT",)
    FUNCTION = "crop"

    CATEGORY = "latent/transform"

    def crop(self, samples, width, height, x, y):
        s = samples.copy()
        samples = samples['samples']
        x =  x // 8
        y = y // 8

        #enforce minimum size of 64
        if x > (samples.shape[3] - 8):
            x = samples.shape[3] - 8
        if y > (samples.shape[2] - 8):
            y = samples.shape[2] - 8

        new_height = height // 8
        new_width = width // 8
        to_x = new_width + x
        to_y = new_height + y
        s['samples'] = samples[:,:,y:to_y, x:to_x]
        return (s,)

class SetLatentNoiseMask:
    @classmethod
    def INPUT_TYPES(s):
        return {"required": { "samples": ("LATENT",),
                              "mask": ("MASK",),
                              }}
    RETURN_TYPES = ("LATENT",)
    FUNCTION = "set_mask"

    CATEGORY = "latent/inpaint"

    def set_mask(self, samples, mask):
        s = samples.copy()
        s["noise_mask"] = mask.reshape((-1, 1, mask.shape[-2], mask.shape[-1]))
        return (s,)

def common_ksampler(model, seed, steps, cfg, sampler_name, scheduler, positive, negative, latent, denoise=1.0, disable_noise=False, start_step=None, last_step=None, force_full_denoise=False):
    latent_image = latent["samples"]
    if disable_noise:
        noise = torch.zeros(latent_image.size(), dtype=latent_image.dtype, layout=latent_image.layout, device="cpu")
    else:
        batch_inds = latent["batch_index"] if "batch_index" in latent else None
        noise = comfy.sample.prepare_noise(latent_image, seed, batch_inds)

    noise_mask = None
    if "noise_mask" in latent:
        noise_mask = latent["noise_mask"]

    callbacks = []
    callbacks.append(latent_preview.prepare_callback(model, steps))
    disable_pbar = not comfy.utils.PROGRESS_BAR_ENABLED
    samples = comfy.sample.sample(model, noise, steps, cfg, sampler_name, scheduler, positive, negative, latent_image,
                                  denoise=denoise, disable_noise=disable_noise, start_step=start_step, last_step=last_step,
                                  force_full_denoise=force_full_denoise, noise_mask=noise_mask, callbacks=callbacks, disable_pbar=disable_pbar, seed=seed)
    out = latent.copy()
    out["samples"] = samples
    return (out, )

def custom_ksampler(model: "BaseModel",
                    seed: int,
                    steps: int,
                    cfg: float,
                    sampler_name: str,
                    scheduler: "Schedulers",
                    positive: "Conditioning",
                    negative: "Conditioning",
                    latent: Dict[str, Any],
                    denoise: float = 1.0,
                    disable_noise: bool = False,
                    start_step: Optional[int] = None,
                    last_step: Optional[int] = None,
                    force_full_denoise: bool = False,
                    callbacks: List[Callable] = []) -> Tuple[Dict[str, Any]]:
    latent_image = latent["samples"]
    if disable_noise:
        noise = torch.zeros(latent_image.size(), dtype=latent_image.dtype, layout=latent_image.layout, device="cpu")
    else:
        batch_inds = latent["batch_index"] if "batch_index" in latent else None
        noise = comfy.sample.prepare_noise(latent_image, seed, batch_inds)

    noise_mask = None
    if "noise_mask" in latent:
        noise_mask = latent["noise_mask"]

    callbacks = []
    callbacks.append(latent_preview.prepare_callback(model, steps))
    disable_pbar = not comfy.utils.PROGRESS_BAR_ENABLED
    samples = comfy.sample.sample(model, noise, steps, cfg, sampler_name, scheduler, positive, negative, latent_image,
                                  denoise=denoise, disable_noise=disable_noise, start_step=start_step, last_step=last_step,
                                  force_full_denoise=force_full_denoise, noise_mask=noise_mask, callbacks=callbacks, disable_pbar=disable_pbar, seed=seed)
    out = latent.copy()
    out["samples"] = samples
    return (out, )

class KSampler:
    @classmethod
    def INPUT_TYPES(s):
        return {"required":
                    {"model": ("MODEL",),
                    "seed": ("INT", {"default": 0, "min": 0, "max": 0xffffffffffffffff}),
                    "steps": ("INT", {"default": 20, "min": 1, "max": 10000}),
                    "cfg": ("FLOAT", {"default": 8.0, "min": 0.0, "max": 100.0, "step":0.1, "round": 0.01}),
                    "sampler_name": (comfy.samplers.KSampler.SAMPLERS, ),
                    "scheduler": (comfy.samplers.KSampler.SCHEDULERS, ),
                    "positive": ("CONDITIONING", ),
                    "negative": ("CONDITIONING", ),
                    "latent_image": ("LATENT", ),
                    "denoise": ("FLOAT", {"default": 1.0, "min": 0.0, "max": 1.0, "step": 0.01}),
                     }
                }

    RETURN_TYPES = ("LATENT",)
    FUNCTION = "sample"

    CATEGORY = "sampling"

    def sample(self, model, seed, steps, cfg, sampler_name, scheduler, positive, negative, latent_image, denoise=1.0):
        return common_ksampler(model, seed, steps, cfg, sampler_name, scheduler, positive, negative, latent_image, denoise=denoise)

class KSamplerAdvanced:
    @classmethod
    def INPUT_TYPES(s):
        return {"required":
                    {"model": ("MODEL",),
                    "add_noise": (["enable", "disable"], ),
                    "noise_seed": ("INT", {"default": 0, "min": 0, "max": 0xffffffffffffffff}),
                    "steps": ("INT", {"default": 20, "min": 1, "max": 10000}),
                    "cfg": ("FLOAT", {"default": 8.0, "min": 0.0, "max": 100.0, "step":0.1, "round": 0.01}),
                    "sampler_name": (comfy.samplers.KSampler.SAMPLERS, ),
                    "scheduler": (comfy.samplers.KSampler.SCHEDULERS, ),
                    "positive": ("CONDITIONING", ),
                    "negative": ("CONDITIONING", ),
                    "latent_image": ("LATENT", ),
                    "start_at_step": ("INT", {"default": 0, "min": 0, "max": 10000}),
                    "end_at_step": ("INT", {"default": 10000, "min": 0, "max": 10000}),
                    "return_with_leftover_noise": (["disable", "enable"], ),
                     }
                }

    RETURN_TYPES = ("LATENT",)
    FUNCTION = "sample"

    CATEGORY = "sampling"

    def sample(self, model, add_noise, noise_seed, steps, cfg, sampler_name, scheduler, positive, negative, latent_image, start_at_step, end_at_step, return_with_leftover_noise, denoise=1.0):
        force_full_denoise = True
        if return_with_leftover_noise == "enable":
            force_full_denoise = False
        disable_noise = False
        if add_noise == "disable":
            disable_noise = True
        return common_ksampler(model, noise_seed, steps, cfg, sampler_name, scheduler, positive, negative, latent_image, denoise=denoise, disable_noise=disable_noise, start_step=start_at_step, last_step=end_at_step, force_full_denoise=force_full_denoise)

class SaveImage:
    def __init__(self):
        self.output_dir = folder_paths.get_output_directory()
        self.type = "output"
        self.prefix_append = ""
        self.compress_level = 4

    @classmethod
    def INPUT_TYPES(s):
        return {"required": 
                    {"images": ("IMAGE", ),
                     "filename_prefix": ("STRING", {"default": "ComfyUI"})},
                "hidden": {"prompt": "PROMPT", "extra_pnginfo": "EXTRA_PNGINFO"},
                }

    RETURN_TYPES = ()
    FUNCTION = "save_images"

    OUTPUT_NODE = True

    CATEGORY = "image"

    def save_images(self, images, filename_prefix="ComfyUI", prompt=None, extra_pnginfo=None):
        filename_prefix += self.prefix_append
        full_output_folder, filename, counter, subfolder, filename_prefix = folder_paths.get_save_image_path(filename_prefix, 
                                                                                                             self.output_dir,
                                                                                                             images[0].shape[1],
                                                                                                             images[0].shape[0])
        results = list()
        for (batch_number, image) in enumerate(images):
            i = 255. * image.cpu().numpy()
            img = Image.fromarray(np.clip(i, 0, 255).astype(np.uint8))
            metadata = None
            if not args.disable_metadata:
                metadata = PngInfo()
                if prompt is not None:
                    metadata.add_text("prompt", json.dumps(prompt))
                if extra_pnginfo is not None:
                    for x in extra_pnginfo:
                        metadata.add_text(x, json.dumps(extra_pnginfo[x]))

            filename_with_batch_num = filename.replace("%batch_num%", str(batch_number))
            file = f"{filename_with_batch_num}_{counter:05}_.png"
            img.save(os.path.join(full_output_folder, file), pnginfo=metadata, compress_level=self.compress_level)
            results.append({
                "filename": file,
                "subfolder": subfolder,
                "type": self.type
            })
            counter += 1

        return { "ui": { "images": results } }

class PreviewImage(SaveImage):
    def __init__(self):
        self.output_dir = folder_paths.get_temp_directory()
        self.type = "temp"
        self.prefix_append = "_temp_" + ''.join(random.choice("abcdefghijklmnopqrstupvxyz") for x in range(5))
        self.compress_level = 1

    @classmethod
    def INPUT_TYPES(s):
        return {"required":
                    {"images": ("IMAGE", ), },
                "hidden": {"prompt": "PROMPT", "extra_pnginfo": "EXTRA_PNGINFO"},
                }

class LoadImage:
    @classmethod
    def INPUT_TYPES(s):
        input_dir = folder_paths.get_input_directory()
        files = [f for f in os.listdir(input_dir) if os.path.isfile(os.path.join(input_dir, f))]
        return {"required":
                    {"image": (sorted(files), {"image_upload": True})},
                }

    CATEGORY = "image"

    RETURN_TYPES = ("IMAGE", "MASK")
    FUNCTION = "load_image"
    def load_image(self, image):
        image_path = folder_paths.get_annotated_filepath(image)
        img = Image.open(image_path)
        output_images = []
        output_masks = []
        for i in ImageSequence.Iterator(img):
            i = ImageOps.exif_transpose(i)
            if i.mode == 'I':
                i = i.point(lambda i: i * (1 / 255))
            image = i.convert("RGB")
            image = np.array(image).astype(np.float32) / 255.0
            image = torch.from_numpy(image)[None,]
            if 'A' in i.getbands():
                mask = np.array(i.getchannel('A')).astype(np.float32) / 255.0
                mask = 1. - torch.from_numpy(mask)
            else:
                mask = torch.zeros((64,64), dtype=torch.float32, device="cpu")
            output_images.append(image)
            output_masks.append(mask.unsqueeze(0))

        if len(output_images) > 1:
            output_image = torch.cat(output_images, dim=0)
            output_mask = torch.cat(output_masks, dim=0)
        else:
            output_image = output_images[0]
            output_mask = output_masks[0]

        return (output_image, output_mask)

    @classmethod
    def IS_CHANGED(s, image):
        image_path = folder_paths.get_annotated_filepath(image)
        m = hashlib.sha256()
        with open(image_path, 'rb') as f:
            m.update(f.read())
        return m.digest().hex()

    @classmethod
    def VALIDATE_INPUTS(s, image):
        if not folder_paths.exists_annotated_filepath(image):
            return "Invalid image file: {}".format(image)

        return True

class LoadImageMask:
    _color_channels = ["alpha", "red", "green", "blue"]
    @classmethod
    def INPUT_TYPES(s):
        input_dir = folder_paths.get_input_directory()
        files = [f for f in os.listdir(input_dir) if os.path.isfile(os.path.join(input_dir, f))]
        return {"required":
                    {"image": (sorted(files), {"image_upload": True}),
                     "channel": (s._color_channels, ), }
                }

    CATEGORY = "mask"

    RETURN_TYPES = ("MASK",)
    FUNCTION = "load_image"
    def load_image(self, image, channel):
        image_path = folder_paths.get_annotated_filepath(image)
        i = Image.open(image_path)
        i = ImageOps.exif_transpose(i)
        if i.getbands() != ("R", "G", "B", "A"):
            if i.mode == 'I':
                i = i.point(lambda i: i * (1 / 255))
            i = i.convert("RGBA")
        mask = None
        c = channel[0].upper()
        if c in i.getbands():
            mask = np.array(i.getchannel(c)).astype(np.float32) / 255.0
            mask = torch.from_numpy(mask)
            if c == 'A':
                mask = 1. - mask
        else:
            mask = torch.zeros((64,64), dtype=torch.float32, device="cpu")
        return (mask.unsqueeze(0),)

    @classmethod
    def IS_CHANGED(s, image, channel):
        image_path = folder_paths.get_annotated_filepath(image)
        m = hashlib.sha256()
        with open(image_path, 'rb') as f:
            m.update(f.read())
        return m.digest().hex()

    @classmethod
    def VALIDATE_INPUTS(s, image):
        if not folder_paths.exists_annotated_filepath(image):
            return "Invalid image file: {}".format(image)

        return True

class ImageScale:
    upscale_methods = ["nearest-exact", "bilinear", "area", "bicubic", "lanczos"]
    crop_methods = ["disabled", "center"]

    @classmethod
    def INPUT_TYPES(s):
        return {"required": { "image": ("IMAGE",), "upscale_method": (s.upscale_methods,),
                              "width": ("INT", {"default": 512, "min": 0, "max": MAX_RESOLUTION, "step": 1}),
                              "height": ("INT", {"default": 512, "min": 0, "max": MAX_RESOLUTION, "step": 1}),
                              "crop": (s.crop_methods,)}}
    RETURN_TYPES = ("IMAGE",)
    FUNCTION = "upscale"

    CATEGORY = "image/upscaling"

    def upscale(self, image, upscale_method, width, height, crop):
        if width == 0 and height == 0:
            s = image
        else:
            samples = image.movedim(-1,1)

            if width == 0:
                width = max(1, round(samples.shape[3] * height / samples.shape[2]))
            elif height == 0:
                height = max(1, round(samples.shape[2] * width / samples.shape[3]))

            s = comfy.utils.common_upscale(samples, width, height, upscale_method, crop)
            s = s.movedim(1,-1)
        return (s,)

class ImageScaleBy:
    upscale_methods = ["nearest-exact", "bilinear", "area", "bicubic", "lanczos"]

    @classmethod
    def INPUT_TYPES(s):
        return {"required": { "image": ("IMAGE",), "upscale_method": (s.upscale_methods,),
                              "scale_by": ("FLOAT", {"default": 1.0, "min": 0.01, "max": 8.0, "step": 0.01}),}}
    RETURN_TYPES = ("IMAGE",)
    FUNCTION = "upscale"

    CATEGORY = "image/upscaling"

    def upscale(self, image, upscale_method, scale_by):
        samples = image.movedim(-1,1)
        width = round(samples.shape[3] * scale_by)
        height = round(samples.shape[2] * scale_by)
        s = comfy.utils.common_upscale(samples, width, height, upscale_method, "disabled")
        s = s.movedim(1,-1)
        return (s,)

class ImageInvert:

    @classmethod
    def INPUT_TYPES(s):
        return {"required": { "image": ("IMAGE",)}}

    RETURN_TYPES = ("IMAGE",)
    FUNCTION = "invert"

    CATEGORY = "image"

    def invert(self, image):
        s = 1.0 - image
        return (s,)

class ImageBatch:

    @classmethod
    def INPUT_TYPES(s):
        return {"required": { "image1": ("IMAGE",), "image2": ("IMAGE",)}}

    RETURN_TYPES = ("IMAGE",)
    FUNCTION = "batch"

    CATEGORY = "image"

    def batch(self, image1, image2):
        if image1.shape[1:] != image2.shape[1:]:
            image2 = comfy.utils.common_upscale(image2.movedim(-1,1), image1.shape[2], image1.shape[1], "bilinear", "center").movedim(1,-1)
        s = torch.cat((image1, image2), dim=0)
        return (s,)

class EmptyImage:
    def __init__(self, device="cpu"):
        self.device = device

    @classmethod
    def INPUT_TYPES(s):
        return {"required": { "width": ("INT", {"default": 512, "min": 1, "max": MAX_RESOLUTION, "step": 1}),
                              "height": ("INT", {"default": 512, "min": 1, "max": MAX_RESOLUTION, "step": 1}),
                              "batch_size": ("INT", {"default": 1, "min": 1, "max": 4096}),
                              "color": ("INT", {"default": 0, "min": 0, "max": 0xFFFFFF, "step": 1, "display": "color"}),
                              }}
    RETURN_TYPES = ("IMAGE",)
    FUNCTION = "generate"

    CATEGORY = "image"

    def generate(self, width, height, batch_size=1, color=0):
        r = torch.full([batch_size, height, width, 1], ((color >> 16) & 0xFF) / 0xFF)
        g = torch.full([batch_size, height, width, 1], ((color >> 8) & 0xFF) / 0xFF)
        b = torch.full([batch_size, height, width, 1], ((color) & 0xFF) / 0xFF)
        return (torch.cat((r, g, b), dim=-1), )

class ImagePadForOutpaint:

    @classmethod
    def INPUT_TYPES(s):
        return {
            "required": {
                "image": ("IMAGE",),
                "left": ("INT", {"default": 0, "min": 0, "max": MAX_RESOLUTION, "step": 8}),
                "top": ("INT", {"default": 0, "min": 0, "max": MAX_RESOLUTION, "step": 8}),
                "right": ("INT", {"default": 0, "min": 0, "max": MAX_RESOLUTION, "step": 8}),
                "bottom": ("INT", {"default": 0, "min": 0, "max": MAX_RESOLUTION, "step": 8}),
                "feathering": ("INT", {"default": 40, "min": 0, "max": MAX_RESOLUTION, "step": 1}),
            }
        }

    RETURN_TYPES = ("IMAGE", "MASK")
    FUNCTION = "expand_image"

    CATEGORY = "image"

    def expand_image(self, image, left, top, right, bottom, feathering):
        d1, d2, d3, d4 = image.size()

        new_image = torch.ones(
            (d1, d2 + top + bottom, d3 + left + right, d4),
            dtype=torch.float32,
        ) * 0.5

        new_image[:, top:top + d2, left:left + d3, :] = image

        mask = torch.ones(
            (d2 + top + bottom, d3 + left + right),
            dtype=torch.float32,
        )

        t = torch.zeros(
            (d2, d3),
            dtype=torch.float32
        )

        if feathering > 0 and feathering * 2 < d2 and feathering * 2 < d3:

            for i in range(d2):
                for j in range(d3):
                    dt = i if top != 0 else d2
                    db = d2 - i if bottom != 0 else d2

                    dl = j if left != 0 else d3
                    dr = d3 - j if right != 0 else d3

                    d = min(dt, db, dl, dr)

                    if d >= feathering:
                        continue

                    v = (feathering - d) / feathering

                    t[i, j] = v * v

        mask[top:top + d2, left:left + d3] = t

        return (new_image, mask)

NODE_CLASS_MAPPINGS: Dict[str, Type['ComfyUINode']] = GetGlobalValue("__COMFYUI_NODE_CLASS_MAPPINGS__", None) # type: ignore
'''Node class mappings for all nodes. This dictionary will be updated on init.'''
if NODE_CLASS_MAPPINGS is None:
    NODE_CLASS_MAPPINGS: Dict[str, Type['ComfyUINode']] = {
        "KSampler": KSampler,
        "CheckpointLoaderSimple": CheckpointLoaderSimple,
        "CLIPTextEncode": CLIPTextEncode,
        "CLIPSetLastLayer": CLIPSetLastLayer,
        "VAEDecode": VAEDecode,
        "VAEEncode": VAEEncode,
        "VAEEncodeForInpaint": VAEEncodeForInpaint,
        "VAELoader": VAELoader,
        "EmptyLatentImage": EmptyLatentImage,
        "LatentUpscale": LatentUpscale,
        "LatentUpscaleBy": LatentUpscaleBy,
        "LatentFromBatch": LatentFromBatch,
        "RepeatLatentBatch": RepeatLatentBatch,
        "SaveImage": SaveImage,
        "PreviewImage": PreviewImage,
        "LoadImage": LoadImage,
        "LoadImageMask": LoadImageMask,
        "ImageScale": ImageScale,
        "ImageScaleBy": ImageScaleBy,
        "ImageInvert": ImageInvert,
        "ImageBatch": ImageBatch,
        "ImagePadForOutpaint": ImagePadForOutpaint,
        "EmptyImage": EmptyImage,
        "ConditioningAverage": ConditioningAverage ,
        "ConditioningCombine": ConditioningCombine,
        "ConditioningConcat": ConditioningConcat,
        "ConditioningSetArea": ConditioningSetArea,
        "ConditioningSetAreaPercentage": ConditioningSetAreaPercentage,
        "ConditioningSetAreaStrength": ConditioningSetAreaStrength,
        "ConditioningSetMask": ConditioningSetMask,
        "KSamplerAdvanced": KSamplerAdvanced,
        "SetLatentNoiseMask": SetLatentNoiseMask,
        "LatentComposite": LatentComposite,
        "LatentBlend": LatentBlend,
        "LatentRotate": LatentRotate,
        "LatentFlip": LatentFlip,
        "LatentCrop": LatentCrop,
        "LoraLoader": LoraLoader,
        "CLIPLoader": CLIPLoader,
        "UNETLoader": UNETLoader,
        "DualCLIPLoader": DualCLIPLoader,
        "CLIPVisionEncode": CLIPVisionEncode,
        "StyleModelApply": StyleModelApply,
        "unCLIPConditioning": unCLIPConditioning,
        "ControlNetApply": ControlNetApply,
        "ControlNetApplyAdvanced": ControlNetApplyAdvanced,
        "ControlNetLoader": ControlNetLoader,
        "DiffControlNetLoader": DiffControlNetLoader,
        "StyleModelLoader": StyleModelLoader,
        "CLIPVisionLoader": CLIPVisionLoader,
        "VAEDecodeTiled": VAEDecodeTiled,
        "VAEEncodeTiled": VAEEncodeTiled,
        "unCLIPCheckpointLoader": unCLIPCheckpointLoader,
        "GLIGENLoader": GLIGENLoader,
        "GLIGENTextBoxApply": GLIGENTextBoxApply,
        "InpaintModelConditioning": InpaintModelConditioning,

        "CheckpointLoader": CheckpointLoader,
        "DiffusersLoader": DiffusersLoader,

        "LoadLatent": LoadLatent,
        "SaveLatent": SaveLatent,

        "ConditioningZeroOut": ConditioningZeroOut,
        "ConditioningSetTimestepRange": ConditioningSetTimestepRange,
        "LoraLoaderModelOnly": LoraLoaderModelOnly,
    }   # type: ignore
    SetGlobalValue("__COMFYUI_NODE_CLASS_MAPPINGS__", NODE_CLASS_MAPPINGS)

NODE_DISPLAY_NAME_MAPPINGS: Dict[str, str] = GetGlobalValue("__COMFYUI_NODE_DISPLAY_NAME_MAPPINGS__", None) # type: ignore
'''Node display name mappings. This dictionary will be updated on init.'''
if NODE_DISPLAY_NAME_MAPPINGS is None:
    NODE_DISPLAY_NAME_MAPPINGS: Dict[str, str] = {
        # Sampling
        "KSampler": "KSampler",
        "KSamplerAdvanced": "KSampler (Advanced)",
        # Loaders
        "CheckpointLoader": "Load Checkpoint With Config (DEPRECATED)",
        "CheckpointLoaderSimple": "Load Checkpoint",
        "VAELoader": "Load VAE",
        "LoraLoader": "Load LoRA",
        "CLIPLoader": "Load CLIP",
        "ControlNetLoader": "Load ControlNet Model",
        "DiffControlNetLoader": "Load ControlNet Model (diff)",
        "StyleModelLoader": "Load Style Model",
        "CLIPVisionLoader": "Load CLIP Vision",
        "UpscaleModelLoader": "Load Upscale Model",
        # Conditioning
        "CLIPVisionEncode": "CLIP Vision Encode",
        "StyleModelApply": "Apply Style Model",
        "CLIPTextEncode": "CLIP Text Encode (Prompt)",
        "CLIPSetLastLayer": "CLIP Set Last Layer",
        "ConditioningCombine": "Conditioning (Combine)",
        "ConditioningAverage ": "Conditioning (Average)",
        "ConditioningConcat": "Conditioning (Concat)",
        "ConditioningSetArea": "Conditioning (Set Area)",
        "ConditioningSetAreaPercentage": "Conditioning (Set Area with Percentage)",
        "ConditioningSetMask": "Conditioning (Set Mask)",
        "ControlNetApply": "Apply ControlNet",
        "ControlNetApplyAdvanced": "Apply ControlNet (Advanced)",
        # Latent
        "VAEEncodeForInpaint": "VAE Encode (for Inpainting)",
        "SetLatentNoiseMask": "Set Latent Noise Mask",
        "VAEDecode": "VAE Decode",
        "VAEEncode": "VAE Encode",
        "LatentRotate": "Rotate Latent",
        "LatentFlip": "Flip Latent",
        "LatentCrop": "Crop Latent",
        "EmptyLatentImage": "Empty Latent Image",
        "LatentUpscale": "Upscale Latent",
        "LatentUpscaleBy": "Upscale Latent By",
        "LatentComposite": "Latent Composite",
        "LatentBlend": "Latent Blend",
        "LatentFromBatch" : "Latent From Batch",
        "RepeatLatentBatch": "Repeat Latent Batch",
        # Image
        "SaveImage": "Save Image",
        "PreviewImage": "Preview Image",
        "LoadImage": "Load Image",
        "LoadImageMask": "Load Image (as Mask)",
        "ImageScale": "Upscale Image",
        "ImageScaleBy": "Upscale Image By",
        "ImageUpscaleWithModel": "Upscale Image (using Model)",
        "ImageInvert": "Invert Image",
        "ImagePadForOutpaint": "Pad Image for Outpainting",
        "ImageBatch": "Batch Images",
        # _for_testing
        "VAEDecodeTiled": "VAE Decode (Tiled)",
        "VAEEncodeTiled": "VAE Encode (Tiled)",
    }
    SetGlobalValue("__COMFYUI_NODE_DISPLAY_NAME_MAPPINGS__", NODE_DISPLAY_NAME_MAPPINGS)
    
EXTENSION_WEB_DIRS = GetGlobalValue("__COMFYUI_EXTENSION_WEB_DIRS__", None) # type: ignore
if EXTENSION_WEB_DIRS is None:
    EXTENSION_WEB_DIRS = {}
    SetGlobalValue("__COMFYUI_EXTENSION_WEB_DIRS__", EXTENSION_WEB_DIRS)

def _init_node_clses():
    for _, node_cls in NODE_CLASS_MAPPINGS.items():
        setattr(node_cls, '__IS_COMFYUI_NODE__', True)
_init_node_clses()
    
def _load_custom_node(module_path, ignore=set(), raise_err=False):
    module_name = os.path.basename(module_path)
    if os.path.isfile(module_path):
        sp = os.path.splitext(module_path)
        module_name = sp[0]
    try:
        if os.path.isfile(module_path):
            module_spec = importlib.util.spec_from_file_location(module_name, module_path)  # type: ignore
            module_dir = os.path.split(module_path)[0]
        else:
            module_spec = importlib.util.spec_from_file_location(module_name, os.path.join(module_path, "__init__.py"))  # type: ignore
            module_dir = module_path

        module = importlib.util.module_from_spec(module_spec)  # type: ignore
        sys.modules[module_name] = module
        module_spec.loader.exec_module(module)

        if hasattr(module, "WEB_DIRECTORY") and getattr(module, "WEB_DIRECTORY") is not None:
            web_dir = os.path.abspath(os.path.join(module_dir, getattr(module, "WEB_DIRECTORY")))
            if os.path.isdir(web_dir):
                EXTENSION_WEB_DIRS[module_name] = web_dir

        if hasattr(module, "NODE_CLASS_MAPPINGS") and getattr(module, "NODE_CLASS_MAPPINGS") is not None:
            for name in module.NODE_CLASS_MAPPINGS:
                if name not in ignore:
                    NODE_CLASS_MAPPINGS[name] = module.NODE_CLASS_MAPPINGS[name]
            if hasattr(module, "NODE_DISPLAY_NAME_MAPPINGS") and getattr(module, "NODE_DISPLAY_NAME_MAPPINGS") is not None:
                NODE_DISPLAY_NAME_MAPPINGS.update(module.NODE_DISPLAY_NAME_MAPPINGS)
            return True
        else:
            if not raise_err:
                ComfyUILogger.warning(f"Skip {module_path} module for custom nodes due to the lack of NODE_CLASS_MAPPINGS.")
                return False
            else:
                raise ValueError(f"Cannot find NODE_CLASS_MAPPINGS in {module_path}")
            
    except Exception as e:
        if not raise_err:
            ComfyUILogger.warning(f"Cannot import {module_path} module for custom nodes with error: {e}. Traceback: {traceback.format_exc()}")
            return False
        else:
            raise e
            
def load_custom_nodes(reload_mode=False):
    '''
    Load all custom nodes from:
        - the stable_renderer/nodes folder
        - the custom_nodes folder
    '''
    base_node_names = set(NODE_CLASS_MAPPINGS.keys())
    
    node_paths = list(folder_paths.get_folder_paths("custom_nodes"))
    
    node_import_times = []
    for custom_node_path in node_paths:
        possible_modules = os.listdir(os.path.realpath(custom_node_path))
        if "__pycache__" in possible_modules:
            possible_modules.remove("__pycache__")

        for possible_module in possible_modules:
            module_path = os.path.join(custom_node_path, possible_module)
            if os.path.isfile(module_path) and os.path.splitext(module_path)[1] != ".py": continue
            if module_path.endswith(".disabled"): continue
            time_before = time.perf_counter()
            success = _load_custom_node(module_path, base_node_names, raise_err=reload_mode)
            node_import_times.append((time.perf_counter() - time_before, module_path, success))

    if len(node_import_times) > 0:
        ComfyUILogger.debug("Import times for custom nodes:")
        for n in sorted(node_import_times):
            if n[2]:
                import_message = ""
            else:
                import_message = " (IMPORT FAILED)"
            ComfyUILogger.debug("{:6.1f} seconds{}:".format(n[0], import_message) + n[1])
    
    ComfyUILogger.debug('loading stable-renderer nodes...')
    
    stable_renderer_nodes_path = os.path.join(folder_paths.base_path, 'stable_renderer', '_nodes')
    raise_err = reload_mode
    success = _load_custom_node(stable_renderer_nodes_path, raise_err=raise_err)

    if not success:
        ComfyUILogger.warning('failed to load stable-renderer nodes.')
    else:
        ComfyUILogger.debug('successfully loaded stable-renderer nodes.')

    _init_node_clses()


def init_custom_nodes(reload_mode=False):
    if GetOrAddGlobalValue("__COMFYUI_CUSTOM_NODES_INITED__", False):
        return
    extras_dir = os.path.join(os.path.dirname(os.path.realpath(__file__)), "comfy_extras")
    extras_files = [
        "nodes_latent.py",
        "nodes_hypernetwork.py",
        "nodes_upscale_model.py",
        "nodes_post_processing.py",
        "nodes_mask.py",
        "nodes_compositing.py",
        "nodes_rebatch.py",
        "nodes_model_merging.py",
        "nodes_tomesd.py",
        "nodes_clip_sdxl.py",
        "nodes_canny.py",
        "nodes_freelunch.py",
        "nodes_custom_sampler.py",
        "nodes_hypertile.py",
        "nodes_model_advanced.py",
        "nodes_model_downscale.py",
        "nodes_images.py",
        "nodes_video_model.py",
        "nodes_sag.py",
        "nodes_perpneg.py",
        "nodes_stable3d.py",
        "nodes_sdupscale.py",
        "nodes_photomaker.py",
        "nodes_cond.py",
        "nodes_morphology.py",
        "nodes_stable_cascade.py",
        "nodes_differential_diffusion.py",
    ]

    import_failed = []
    for node_file in extras_files:
        if not _load_custom_node(os.path.join(extras_dir, node_file), raise_err=reload_mode):
            import_failed.append(node_file)

    load_custom_nodes(reload_mode=reload_mode)

    if len(import_failed) > 0:
        ComfyUILogger.warning("WARNING: some comfy_extras/ nodes did not import correctly. This may be because they are missing some dependencies.\n")
        for node in import_failed:
            ComfyUILogger.warning("IMPORT FAILED: {}".format(node))
        ComfyUILogger.warning("This issue might be caused by missing dependencies.")
        if args.windows_standalone_build:
            ComfyUILogger.info("Please run the update script: update/update_comfyui.bat")
        else:
            ComfyUILogger.info("Please do a: pip install -r requirements.txt")
    SetGlobalValue("__COMFYUI_CUSTOM_NODES_INITED__", True)

def get_node_cls_by_name(node_name: str) -> Optional[Type['ComfyUINode']]:
    if not GetOrAddGlobalValue("__COMFYUI_CUSTOM_NODES_INITED__", False):
        init_custom_nodes()
    return NODE_CLASS_MAPPINGS.get(node_name)<|MERGE_RESOLUTION|>--- conflicted
+++ resolved
@@ -12,16 +12,12 @@
 import numpy as np
 import safetensors.torch
 
-<<<<<<< HEAD
 from PIL import Image, ImageOps, ImageSequence
 from PIL.PngImagePlugin import PngInfo
-from typing import Dict, Type, TYPE_CHECKING, Optional
-=======
 from typing import (
     Dict, Tuple, List, Any, Optional, Callable,
     Type, TYPE_CHECKING
 )
->>>>>>> dd9f4f99
 
 from common_utils.global_utils import GetGlobalValue, SetGlobalValue, is_dev_mode, GetOrAddGlobalValue
 from common_utils.debug_utils import ComfyUILogger
