from collections.abc import Iterator
from torch import Tensor
from typing import (Union, TypeAlias, Annotated, Literal, Optional, List, get_origin, get_args, ForwardRef, 
                    Any, TypeVar, Generic, Type, overload, Protocol, Dict, Tuple, TYPE_CHECKING,
                    _ProtocolMeta, runtime_checkable, Sequence, ClassVar, Set, Callable, TypeGuard)
from types import NoneType
from inspect import Parameter
from enum import Enum
from pathlib import Path
from abc import ABC, abstractmethod
from deprecated import deprecated

from common_utils.global_utils import GetOrCreateGlobalValue
from common_utils.type_utils import valueTypeCheck, get_cls_name
from common_utils.decorators import singleton, class_property, class_or_ins_property, prevent_re_init
from comfy.samplers import KSampler
from comfy.sd import VAE as comfy_VAE, CLIP as comfy_CLIP
from comfy.controlnet import ControlBase as comfy_ControlNetBase
from comfy.model_base import BaseModel

if TYPE_CHECKING:
    from comfyUI.execution import PromptExecutor
    from comfyUI.stable_renderer.nodes.node_base import NodeBase


_T = TypeVar('_T')
_HT = TypeVar('_HT', bound='HIDDEN')

_SPECIAL_TYPE_NAMES = {
    str: "STRING",
    bool: "BOOLEAN",
    int: "INT",
    float: "FLOAT",
    Path: "PATH",
}

def _get_comfy_type_definition(tp: Union[type, str, TypeAlias], 
                               inner_type: Optional[Union[type, str]]=None)->Union[str, list]:
    '''
    return the type name or list of value for COMBO type.
    e.g. int->"INT", Literal[1, 2, 3]->[1, 2, 3]
    '''
    if inner_type is not None:
        tp_definition = _get_comfy_type_definition(inner_type)
        if not isinstance(tp_definition, str):
            raise TypeError(f'This type {tp} is not supported for inner type.')
        inner_type_definition = tp_definition
        if not isinstance(inner_type_definition, str):
            raise TypeError(f'This type {inner_type} is not supported for being as inner type.')
        return f"{tp_definition}[{inner_type_definition}]"
    
    if isinstance(tp, str): # string annotation
        return tp.upper()     # default return type name to upper case
    
    if isinstance(tp, (list, tuple)):   # COMBO type
        for t in tp:
            if not isinstance(t, (int, str, float, bool)):
                raise TypeError(f'Unexpected type in COMBO type: {tp}. It should be one of int, str, float, bool.')
        return list(tp)
    
    if tp in _SPECIAL_TYPE_NAMES:
        return _SPECIAL_TYPE_NAMES[tp]   # type: ignore
    
    if isinstance(tp, type) and issubclass(tp, Enum):
        return list(tp.__members__.keys())  # return the keys of the enum as the combo options
    
    origin = get_origin(tp)
    if origin:
        if origin == Literal:
            return [arg for arg in tp.__args__]
        elif origin == Annotated:
            args = get_args(tp)
            for arg in args[1:]:
                if isinstance(arg, AnnotatedParam):
                    return arg._comfy_type
            raise TypeError(f'Unexpected Annotated type: {tp}')
        else:
            raise TypeError(f'Unexpected type annotation: {tp}')
    
    if isinstance(tp, ForwardRef):
        return tp.__forward_arg__.upper()
    
    if tp == Any or tp == Parameter.empty:
        return "*"  # '*' represents any type in litegraph
    
    try:
        return get_cls_name(tp).upper()
    except:
        raise TypeError(f'Unexpected type: {tp}. Cannot get the type name.')

def _get_input_param_type(param: Parameter, 
                          tags: Optional[Set[str]]=None)->Literal['required', 'optional', 'hidden']:
    '''
    Get the input parameter type for registration.
    
    Args:
        * param: the parameter object
        * tags: the tags of the parameter
    
    Returns:
        * hidden: param name starts with '_', e.g. def f(_x:int)
        * optional: param default is None, e.g. def f(x:int = None)
        * required: others
    '''
    # 3 conditions for hidden
    input_param_name = param.name
    if input_param_name.startswith('_'): # 1. param name starts with '_'
        return 'hidden'
    
    anno = param.annotation
    anno_origin = get_origin(anno)
    if anno_origin:
        if anno_origin == Annotated:
            args = get_args(anno)
            if isinstance(args[0], str):
                if args[0].lower() == 'hidden': # 2. type annotation is 'hidden' or is a subclass of HIDDEN
                    return 'hidden'
            if isinstance(args[0], type):
                if issubclass(args[0], HIDDEN): 
                    return 'hidden'
    elif type(anno) == type:
        if issubclass(anno, HIDDEN):
            return 'hidden'
    elif isinstance(anno, str):
        if anno.lower() == 'hidden':
            return 'hidden'
    if tags:    # 3. tags contains 'hidden'
        if 'hidden' in tags:
            return 'hidden'
    
    if param.default != Parameter.empty:    # if has default value, it is optional
        return 'optional'
    
    return 'required'  

def _enum_convertor(cls: Type[Enum], val: str):
    val = val.lower()
    for member in cls:
        if member.name.lower() == val:
            return member
    raise ValueError(f'Invalid value for {cls.__name__}: {val}. It should be one of {list(cls.__members__.keys())}.')

def get_comfy_name(tp: Any, inner_type: Optional[Union[type, str]]=None)->str:
    '''Get the type name for comfyUI. It can be any value or type, or name'''
    type_name = _get_comfy_type_definition(tp, inner_type)
    if isinstance(type_name, list):
        type_name = 'COMBO'
    return type_name

NodeInputParamType: TypeAlias = Literal['required', 'optional', 'hidden']

class _NameCheckCls(type):
    def __instancecheck__(self, __instance: Any) -> bool:
        '''Check if the object is AnnotatedParam.'''
        type_name = get_cls_name(__instance)
        this_cls_name = get_cls_name(self)
        return type_name == this_cls_name    # due to complicated import dependencies, this will be used instead of isinstance(obj, AnnotatedParam)

class _GetableFunc(metaclass=_NameCheckCls):
    '''A special class to allow original function to be called when using `[]` syntax.'''
    
    origin_func: Callable
    
    def __init__(self, origin_func: Callable):
        self.origin_func = origin_func
    
    def __getitem__(self, vals):
        '''when using `INT[0, 10, 2]` syntax, INT(0, 10, 2) will be called.'''
        if isinstance(vals, tuple):
            return self.origin_func(*vals)
        return self.origin_func(vals)
    
    def __call__(self, *args, **kwargs):
        return self.origin_func(*args, **kwargs)

class AnnotatedParam(metaclass=_NameCheckCls):
    '''Annotation class for containing parameters' information for ComfyUI's node system.'''
    
    origin_type: Optional[Union[type, str, list, TypeAlias]] = None
    '''
    The origin type of the parameter. It can also be Literal for COMBO type.
    It is not necessary to specify this, but if `comfy_name` is not specified, this is required.
    '''
    extra_params: Dict[str, Any]
    '''
    The extra parameters for the type, e.g. min, max, step for INT type, etc.
    This is usually for building special param setting in ComfyUI.
    '''
    tags: Set[str]
    '''special tags, for labeling special params, e.g. lazy, ui, ...'''
    default: Any = Parameter.empty
    '''The default value for the parameter.'''
    comfy_name: Optional[str] = None
    '''Force to return this name when registering the type. It is not necessary to specify this.'''
    
    # for node input/return params
    param_name: Optional[str] = None
    '''The name of the parameter. It is not necessary to specify this, but it is recommended to specify this.'''
    param_type: Optional[NodeInputParamType] = None
    '''The input type of the param. `None` is available for return types.'''
   
    value_formatter: Optional[Callable[[Any], Any]] = None
    '''
    The convertor for changing the input type to the real value. E.g. Tensor(input) -> LATENT(before calling the node)
    It is not necessary to specify this.
    '''
    inner_type: Optional[Union[type, str]] = None
    '''The inner type of this param type. This is for special types, e.g. Array'''
    
    def __init__(self,
                 origin: Optional[Union[type, str, TypeAlias, Parameter, 'AnnotatedParam']],
                 extra_params: Optional[dict] = None,
                 tags: Optional[Union[List[str], Tuple[str, ...], Set[str]]] = None,
                 default: Optional[Any] = Parameter.empty,
                 param_name: Optional[str] = None,
                 param_type: Optional[NodeInputParamType] = None,
                 comfy_name: Optional[str] = None,
                 value_formatter: Optional[Callable[[Any], Any]] = None,
                 inner_type: Optional[Union[type, TypeAlias, str]] = None):
        '''
        Args:
            - origin: The origin type of the parameter. If you are using AnnotatedParam as type hint, 
                      values will be inherited from the origin type, and all other parameters will be used to update/extending the origin type.
                      You can pass parameter directly, information will be extracted from it.
            - extra_params: The extra parameters for the type, e.g. min, max, step for int type, etc.
            - tags: special tags, for labeling special params, e.g. lazy, ui, array, ...
            - default: The default value for the parameter.
            - param_name: The name of the parameter. It is not necessary to specify this, but it is recommended to specify this.
            - param_type: The input type of the param. `None` is available for return types.
        '''
        
        # checkings & type tidy up
        if param_type is not None and not valueTypeCheck(param_type, NodeInputParamType):   # type: ignore
            raise TypeError(f'Unexpected type for param_type: {param_type}. It should be one of {NodeInputParamType}.')
        
        if isinstance(origin, _GetableFunc):
            try:
                origin = origin()   # type: ignore
            except TypeError as e:   # missing parameters
                raise e
        
        tags = tags or []
        if not isinstance(tags, list):
            tags = list(tags)
        extra_params = extra_params or {}
        param: Optional[Parameter] = None
        
        # for case looks like `Annotated[int, AnnotatedParam(int, ...)]`, take out the AnnotatedParam
        origin_origin = get_origin(origin)
        if origin_origin:
            
            if origin_origin == Annotated:
                origin_args = get_args(origin)
                if len(origin_args)==2:
                    if isinstance(origin_args[1], AnnotatedParam):  # e.g. Annotated[int, AnnotatedParam(int, ...)]
                        origin = origin_args[1]
                    elif isinstance(origin_args[1], str):   # e.g. Annotated[int, 'x']  to annotate the param name
                        origin = origin_args[0]
                        param_name = param_name if param_name is not None else origin_args[1]
                    else:
                        raise TypeError(f'Unexpected type for Annotated: {origin_args[1]}. It should be AnnotatedParam or str.')
                else:
                    raise TypeError(f'Annotated should only have 2 args, but got {origin_args}')
            
            elif origin_origin == Union:
                origin_args = get_args(origin)
                if not (len(origin_args)==2 and (NoneType in origin_args)):
                    raise TypeError(f'Unexpected type for Union: {origin_args}. Only Support Optional type.')
                origin = origin_args[0] if origin_args[0] != NoneType else origin_args[1]
                param_type = 'optional' # force to optional type
                
            elif origin_origin == list:
                origin = get_args(origin)[0]
                tags.append('list') # treat as array
            
            elif origin_origin == tuple:
                origin_args = get_args(origin)
                if not (len(origin_args) == 2 and origin_args[1] == Ellipsis):
                    raise TypeError(f'Unexpected type for Tuple: {origin_args}. Only Support Tuple[type, ...].')
                origin = origin_args[0]
                tags.append('list') # treat as array also
                            
        if isinstance(origin, Parameter):
            param = origin
            annotation = origin.annotation
            if annotation == Parameter.empty:   # no annotation
                origin = Any
            else:                               # has annotation
                anno_origin = get_origin(annotation)
                if anno_origin: # special types
                    anno_args = get_args(annotation)
                    
                    if anno_origin == Annotated:
                        if len(anno_args) != 2:
                            raise TypeError(f'Annotated should only have 2 args, but got {anno_args}')
                        if isinstance(anno_args[1], AnnotatedParam):    # e.g. Annotated[int, AnnotatedParam(int, ...)]
                            origin = anno_args[1]
                        elif isinstance(anno_args[1], str): # e.g. Annotated[int, 'x']  to annotate the param name
                            origin = anno_args[0]
                            param_name = param_name if param_name is not None else anno_args[1]
                    
                    elif anno_origin in (Any, Literal):
                        origin = annotation
                        
                    elif anno_origin == Union:
                        if not (len(anno_args)==2 and (NoneType in anno_args)):
                            raise TypeError(f'Unexpected type for Union: {anno_args}. Only Support Optional type.')
                        origin = anno_args[0] if anno_args[0] != NoneType else anno_args[1]
                        param_type = 'optional' # force to optional type
                        
                    elif anno_origin == list:
                        origin = anno_args[0]
                        tags.append('list') # treat as array
                    
                    elif anno_origin == tuple:
                        if not (len(anno_args) == 2 and anno_args[1] == Ellipsis):
                            raise TypeError(f'Unexpected type for Tuple: {anno_args}. Only Support Tuple[type, ...].')
                        origin = anno_args[0]
                        tags.append('list') # treat as array also
                        
                    else:
                        raise TypeError(f'Unexpected type for Annotated: {anno_args[1]}. It should be AnnotatedParam or str.')
                else:   # normal types
                    origin = annotation
            
            default = default if default != Parameter.empty else param.default
            param_name = param_name if param_name is not None else param.name

        # not elif, cuz origin may turns into AnnotatedParam from above
        if isinstance(origin, AnnotatedParam):
            annotation = origin
            
            origin = origin.origin_type
            
            extra_params.update(annotation.extra_params)
            tags.extend(annotation.tags or [])
            
            default = default if default !=Parameter.empty else annotation.default
            param_type = param_type if param_type is not None else annotation.param_type
            param_name = param_name if param_name is not None else annotation.param_name
            comfy_name = comfy_name if comfy_name is not None else annotation.comfy_name
            value_formatter = value_formatter if value_formatter is not None else annotation.value_formatter
            inner_type = inner_type if inner_type is not None else annotation.inner_type
        
        if isinstance(origin, (list, tuple)): # sequence of values, means COMBO type
            for val in origin:
                if not isinstance(val, (int, str, float, bool)):
                    raise TypeError(f'Unexpected type in COMBO type: {val}. It should be one of int, str, float, bool.')
            origin = DynamicLiteral(*origin)  # turn into COMBO
        
        if isinstance(origin, ForwardRef):
            origin = origin.__forward_arg__.upper() # type name
        
        self.origin_type = origin
        self.extra_params = extra_params
        self.tags = set(tags)
        self.default = default
        self.param_name = param_name
        self.comfy_name = comfy_name
        if not self.comfy_name:
            if hasattr(origin, '__ComfyName__') and isinstance(origin.__ComfyName__, str):  # type: ignore
                self.comfy_name = origin.__ComfyName__  # type: ignore
        self.inner_type = inner_type
        
        if isinstance(self.origin_type, type):
            if issubclass(self.origin_type, Enum):
                self.value_formatter = lambda val: _enum_convertor(self.origin_type, val)
            else:
                self.value_formatter = value_formatter
                if not self.value_formatter and hasattr(self.origin_type, '__ComfyValueFormatter__'):
                    formatter = self.origin_type.__dict__['__ComfyValueFormatter__']
                    if formatter is not None:
                        if not isinstance(formatter, (classmethod, staticmethod)):
                            raise TypeError(f'__ComfyValueFormatter__ should be a class or static method, but got {formatter}.')
                        self.value_formatter = formatter
        else:
            self.value_formatter = value_formatter
        
        self.param_type = param_type
        if not self.param_type and param:
            self.param_type = _get_input_param_type(param, self.tags)

    @property
    def _comfy_type(self)->Union[str, list]:
        '''
        Return the comfy type name(or list of value for COMBO type) for this param.
        For internal use only.
        '''
<<<<<<< HEAD
        if self.comfy_type_name:
            return self.comfy_type_name
        
        if not self.origin_type:
            raise ValueError('The comfy_type_name is not specified and the origin_type is not specified either.')
        return _get_comfy_type_definition(self.origin_type)
=======
        if self.comfy_name:
            return self.comfy_name
        return _get_comfy_type_definition(self.origin_type, self.inner_type) # type: ignore
>>>>>>> f3ade965

    @property
    def _comfy_name(self)->str:
        '''Return the comfy name for this param. For internal use only.'''
        if self.comfy_name:
            return self.comfy_name
        return get_comfy_name(self.origin_type, self.inner_type)
    
    @property
    def proper_param_name(self)->Optional[str]:
        '''Return the proper param name shown on UI.'''
        if not self.param_name:
            return self.param_name
        name = self.param_name
        while name.startswith('_'):
            name = name[1:]
        return name
        
    @property
    def _comfyUI_definition(self)->tuple:
        '''return the tuple form for registration, e.g. ("INT", {...})'''
        data_dict = self.extra_params
        if self.default != Parameter.empty:
            data_dict['default'] = self.default
        if data_dict:
            return (self._comfy_type, data_dict)
        else:
            return (self._comfy_type, )

    def format_value(self, val: Any):
        '''format the value by the formatter'''
        if not self.value_formatter:
            return val
        
        need_convert = False
        if isinstance(self.origin_type, str):
            self_comfy_name = self._comfy_name
            if self_comfy_name != "COMBO":  # no need to convert combo
                val_comfy_name = get_comfy_name(val)
                if val_comfy_name != self_comfy_name:
                    need_convert = True
        else:
            if not valueTypeCheck(val, self.origin_type):   # type: ignore
                need_convert = True
        
        if need_convert:
            return self.value_formatter(val)
        return val

class InferenceContext:
    
    @class_or_ins_property  # type: ignore
    def _executor(cls_or_ins)-> 'PromptExecutor':
        '''The prompt executor instance.'''
        from comfyUI.execution import PromptExecutor
        return PromptExecutor() # since the PromptExecutor is a singleton, it is safe to create a new instance here
    
    @property
    def prompt_id(self)->str:
        '''The prompt id for current execution.'''
        return self.prompt.id
    
    prompt: 'PROMPT'
    '''The prompt of current execution. It is a dict containing all nodes' input for execution.'''
    extra_data: dict
    '''Extra data for the current execution.'''
    current_node: Optional['ComfyUINode'] = None
    '''The current node for this execution.'''
    
    def __init__(self, 
                 current_prompt: 'PROMPT', 
                 extra_data: dict, 
                 current_node: Optional['ComfyUINode']=None):
        self.prompt = current_prompt
        self.extra_data = extra_data
        self.current_node = current_node
       
    @property
    def node_pool(self)-> 'NodePool':
        '''
        Pool of all created nodes
        {node_id: node_instance, ...}
        '''
        return self._executor.node_pool
    
    @property
    def old_prompt(self)-> Optional['PROMPT']:
        '''prompt from last execution'''    
        return self._executor.prompt
    
    @property
    def outputs_ui(self)-> 'NodeOutputs_UI':
        '''outputs for UI'''
        return self._executor.outputs_ui
    
    @property
    def outputs(self)-> 'NodeOutputs':
        '''current outputs in this execution'''
        return self._executor.outputs


_CT = TypeVar('_CT', bound='ComfyType')

class ComfyType(Protocol, Generic[_CT]):
    '''Protocol for hinting the special properties u can define in customized type for comfyUI.'''
    
    @classmethod
    def __ComfyValueFormatter__(cls, value)->Any:
        '''Convert the value to the real value for the type.'''
    
    def __ComfyDump__(self)->Any:
        '''You can define how this value should be dump to json when returning the response.'''
    
    @classmethod
    def __ComfyLoad__(cls: Type[_CT], data: Any)->_CT:
        '''You can define how to load the data from json to the object.'''
    
    __ComfyName__: ClassVar[str]
    '''If you have set this field, it would be the comfy name for this type.'''

class HIDDEN(ABC):
    '''
    The base class for all special hidden types. Class inherited from this class will must be treated as hidden type in node system.
    
    You could also define hidden types by naming params with prefix `_`.
    But all hidden types have special meanings/ special behaviors in ComfyUI,
    so it is recommended to use this class to define hidden types.
    '''
    def __class_getitem__(cls, tp: type):
        return Annotated[tp, AnnotatedParam(origin=tp, tags=['hidden'])]
    
    @classmethod
    def _SubClses(cls):
        sub_clses = [cls, ]
        for subcls in cls.__subclasses__():
            sub_clses.extend(subcls._SubClses())
        return sub_clses
    
    @classmethod
    def _ClsName(cls):
        return get_comfy_name(cls)
    
    @staticmethod
    def FindHiddenClsByName(cls_name: str):
        all_subclses = HIDDEN._SubClses()[1:]   # exclude the base class itself
        for subcls in all_subclses:
            if subcls._ClsName() == cls_name:
                return subcls
        return None
    
    @classmethod
    @abstractmethod
    def GetValue(cls: Type[_HT], context: InferenceContext)->Optional[_HT]:   # type: ignore
        '''All hidden types should implement this method to get the real value from current inference context.'''
        raise NotImplementedError

__all__ = ['get_comfy_name', 'NodeInputParamType', 'AnnotatedParam', 'InferenceContext', 'ComfyType', 'HIDDEN']


# region basic types
def INT(min: int=0, max: int = 0xffffffffffffffff, step:int=1, display: Literal['number', 'slider', 'color']='number')->Annotated:
    '''
    This is the int type annotation for containing more information. 
    For default values, set by `=...`, e.g. def f(x: INT(0, 10, 2)=0): ...
    
    Note:
        You can also label INT with `INT[0, 10, 2]` to put the parameters. It is a alias for `INT(0, 10, 2)`.
        
        You can still use `int` for type annotation.
    
    Args:
        - min: The minimum value.
        - max: The maximum value.
        - step: The step value.
        - display: The display type. It should be one of "number", "slider", "color".
    '''
    display = display.lower()   # type: ignore
    if display not in ('number', 'slider', 'color'):
        raise ValueError(f'Invalid value for display: {display}. It should be one of "number", "slider", "color".')
    data = {"min": min, "max": max, "step": step, "display": display}
    return Annotated[int, AnnotatedParam(origin=int, extra_params=data, comfy_name='INT')]
globals()['INT'] = _GetableFunc(INT)    # trick for faking IDE to believe INT is a function

def FLOAT(min=0, max=100, step=0.01, round=0.01, display: Literal['number', 'slider']='number')->Annotated:
    '''
    This is the float type annotation for containing more information. 
    For default values, set by `=...`, e.g. def f(x: FLOAT(0, 10, 2)=0): ...
    
    Notes:
        You can also label FLOAT with `FLOAT[0, 10, 2]` to put the parameters. It is a alias for `FLOAT(0, 10, 2)`.
        
        You can still use `float` for type annotation.
    
    Args:
        - min: The minimum value.
        - max: The maximum value.
        - step: The step value.
        - round: The round value.
        - display: The display type. It should be one of "number", "slider".
    '''
    display = display.lower()   # type: ignore
    if display not in ('number', 'slider'):
        raise ValueError(f'Invalid value for display: {display}, It should be one of "number", "slider".')
    data = {"min": min, "max": max, "step": step, "round": round, "display": display}
    return Annotated[float, AnnotatedParam(origin=float, extra_params=data, comfy_name='FLOAT')]
globals()['FLOAT'] = _GetableFunc(FLOAT)    # trick for faking IDE to believe FLOAT is a function

def STRING(multiline=False, forceInput: bool=False, dynamicPrompts: bool=False)->Annotated:
    '''
    This is the str type annotation for containing more information. 
    For default values, set by `=...`, e.g. def f(x: STRING(multiline=True)=""): ...
    
    Notes:
        You can also label STRING with `STRING[True, True, False]` to put the parameters. It is a alias for `STRING(True, True, False)`.
        
        You can still use `str` for type annotation.
        
    Args:
        - multiline: Whether to accept multiline input.
        - forceInput: Whether to force input.
        - dynamicPrompts: Whether to use dynamic prompts on UI
    '''
    data = {"multiline": multiline, "forceInput": forceInput, "dynamicPrompts": dynamicPrompts}
    return Annotated[str, AnnotatedParam(origin=str, extra_params=data, comfy_name='STRING')]
globals()['STRING'] = _GetableFunc(STRING)    # trick for faking IDE to believe STRING is a function

def BOOLEAN(label_on: str='True', label_off: str='False')->Annotated:
    '''
    This is the bool type annotation for containing more information. 
    For default values, set by `=...`, e.g. def f(x: BOOLEAN(label_on="Yes", label_off="No")=True): ...
    
    Note:
        You can also label BOOLEAN with `BOOLEAN['Yes', 'No']` to put the parameters. It is a alias for `BOOLEAN('Yes', 'No')`.
    
        You can still use `bool` for type annotation.
    
    Args:
        - label_on: The text label for True on UI.
        - label_off: The text label for False on UI.
    '''
    data = {"label_on": label_on, "label_off": label_off}
    return Annotated[bool, AnnotatedParam(origin=bool, extra_params=data, comfy_name='BOOLEAN')]
globals()['BOOLEAN'] = _GetableFunc(BOOLEAN)    # trick for faking IDE to believe BOOLEAN is a function

def PATH(accept_types: Union[List[str], str, Tuple[str, ...], None] = None,
         accept_folder: bool = False)->Annotated:
    '''
    Path type. Its actually string, but this will makes ComfyUI to create a button for selecting file/folder.
    
    Note:
        You can also label PATH with `PATH[['.jpg', '.png', '.jpeg', '.bmp', 'image/*'], True]` to put the parameters. It is a alias for `PATH(['.jpg', '.png', '.jpeg', '.bmp', 'image/*'], True)`.
        
        You can still use `str` for type annotation.
    
    Args:
        - accept_types: The file types to accept. e.g. ['.jpg', '.png', '.jpeg', '.bmp'] or 'image/*'.
                        Default = '*' (accept all types)
        - accept_folder: Whether to accept folder.
    '''
    if not accept_types:
        accept_types = '*'
    else:
        if isinstance(accept_types, (list, tuple)):
            accept_types = ','.join(accept_types)
    return Annotated[Path, AnnotatedParam(origin=Path, 
                                         extra_params={'accept_types': accept_types, 'accept_folder': accept_folder}, 
                                         comfy_name='PATH',
                                         value_formatter=Path)]
globals()['PATH'] = _GetableFunc(PATH)    # trick for faking IDE to believe PATH is a function

__all__.extend(['INT', 'FLOAT', 'STRING', 'BOOLEAN', 'PATH', ])
# endregion

# region common types
class LATENT(dict):
    '''Special type for wrapping the origin `LATENT` type.'''
    
    @property
    def samples(self)-> Optional[Tensor]:
        if 'samples' in self:
            return self['samples']
        return None
    
    @property
    def noise_mask(self)-> Optional[Tensor]:
        if 'noise_mask' in self:
            return self['noise_mask']
        return None
    
    @property
    def batch_index(self)-> Optional[List[int]]:
        if 'batch_index' in self:
            return self['batch_index']
        return None
    
    @classmethod
    def __ComfyValueFormatter__(cls, value):    # for converting the normal dict type to LATENT
        return cls(value)

CLIP: TypeAlias = Annotated[comfy_CLIP, AnnotatedParam(origin=comfy_CLIP, comfy_name='CLIP')]
'''type hint for ComfyUI's built-in type `CLIP`.'''

VAE: TypeAlias = Annotated[comfy_VAE, AnnotatedParam(origin=comfy_VAE, comfy_name='VAE')]
'''type hint for ComfyUI's built-in type `VAE`.'''

CONTROL_NET: TypeAlias = Annotated[comfy_ControlNetBase, AnnotatedParam(origin=comfy_ControlNetBase, comfy_name='CONTROL_NET')]
'''
Type hint for ComfyUI's built-in type `CONTROL_NET`.
This type includes all control networks in ComfyUI, including `ControlNet`, `T2IAdapter`, and `ControlLora`.
'''

MODEL: TypeAlias = Annotated[BaseModel, AnnotatedParam(origin=BaseModel, comfy_name='MODEL')]
'''type hint for ComfyUI's built-in type `MODEL`.'''

IMAGE: TypeAlias = Annotated[Tensor, AnnotatedParam(origin=Tensor, comfy_name='IMAGE')]
'''Type hint for ComfyUI's built-in type `IMAGE`.
When multiple imgs are given, they will be concatenated as 1 tensor by ComfyUI.'''

MASK: TypeAlias = Annotated[Tensor, AnnotatedParam(origin=Tensor, comfy_name='MASK')]
'''Type hint for ComfyUI's built-in type `MASK`.
Similar to `IMAGE`, when multiple masks are given, they will be concatenated as 1 tensor by ComfyUI.'''

__all__.extend(['LATENT', 'VAE', 'CLIP', 'CONTROL_NET', 'MODEL', 'IMAGE', 'MASK'])
# endregion

# region comfyUI built-in options
def DynamicLiteral(*args: Union[str, int, float, bool])->TypeAlias:
    '''Literal annotation for dynamic options.'''
    literal_args = tuple(args)
    for option in literal_args:
        if not isinstance(option, (str, int, float, bool)):
            raise TypeError(f'Unexpected type: {option}. It should be one of str, int, float, bool.')
    t = Literal[""]
    t.__args__ = literal_args  # type: ignore
    return t
globals()['DynamicLiteral'] = _GetableFunc(DynamicLiteral)    # trick for faking IDE to believe DynamicLiteral is a function

COMFY_SCHEDULERS = DynamicLiteral(*KSampler.SCHEDULERS)
'''Literal annotation for choosing comfyUI's built-in schedulers.'''

COMFY_SAMPLERS = DynamicLiteral(*KSampler.SAMPLERS)
'''Literal annotation for choosing comfyUI's built-in samplers.'''

__all__.extend(['DynamicLiteral', 'COMFY_SCHEDULERS', 'COMFY_SAMPLERS',])
# endregion


# region return types
def Named(tp: Union[type, TypeAlias, AnnotatedParam], return_name: str):
    '''Type hint for specifying a named return value.'''
    return AnnotatedParam(tp, param_name=return_name)
globals()['Named'] = _GetableFunc(Named)    # trick for faking IDE to believe ReturnType is a function

class UI(Generic[_T]):
    '''
    The class for annotation the return value should be shown on comfy's web UI.
    The final data dict will be like:
        {ui":{_ui_name: _value, ...}, result:(value1, ..), extra_params1: {...}, extra_params2: {...}}
    
    # TODO: Since the ui return design of ComfyUI is too messy(and only support some types), 
    # TODO: we should do a general solution which returns HTML directly from here, and shows on the web UI.
    '''
    
    def __class_getitem__(cls, tp: Type[_T]):
        '''Annotation for return value'''
        return Annotated[tp, AnnotatedParam(origin=tp, tags=['ui'])]

    _ui_name: str
    '''the main key for putting in the UI return dict's "ui"'''    
    _value: _T
    '''The real return value'''
    _params: Dict[str, Any]
    '''Those params inside the "ui" dict.'''
    _extra_params: Dict[str, Any]
    '''extra params for passing to comfyUI's ui return dict.'''
    
    @property
    def ui_name(self)->str:
        '''The main key for putting in the UI return dict's "ui".'''
        return self._ui_name
    @property
    def value(self)->Any:
        '''The real return value.'''
        return self._value
    @property
    def extra_params(self)->Dict[str, Any]:
        '''Extra params for passing to comfyUI's ui return dict.'''
        return self._extra_params
    
    def __init__(self, ui_name:str, value: _T, **params):
        self._ui_name = ui_name
        self._value = value
        self._params = params
        self._extra_params = {}
        
    def add_extra_param(self, key, value):
        '''add extra param for the return dict.'''
        self._extra_params[key] = value

class UIImage(UI[IMAGE]):
       
    def __init__(self, 
                 value: IMAGE, 
                 filename: str, 
                 subfolder:str,
                 type: Literal['output', 'temp']='output', 
                 animated: bool=False):
        '''
        Args:
            - value: the original image
            - filename: the filename of the image(under the `output` folder)
            - subfolder: the subfolder of the image(under the `output` folder)
            - type: (output/temp) `output` means the image is saved under the output folder, `temp` means the image is saved under the temp folder.
            - animated: whether the image is animated(e.g. gif)
            - extra_params: extra params for putting in UI return dict.
        '''
        
        super().__init__('images', value, filename=filename, type=type, subfolder=subfolder)
        self.add_extra_param('animated', animated)

class UILatent(UI[LATENT]):
    def __init__(self, value: LATENT, **params):
        super().__init__('latents', value, **params)

__all__.extend(['Named', 'UI', 'UIImage', 'UILatent'])
# endregion

# region special types
class Lazy(Generic[_T]):
    '''
    Mark the type as lazy, for lazy loading in ComfyUI.
    This could only be used in input parameters.
    '''
    
    def __class_getitem__(cls, tp: Type[_T]):
        '''Support the type hint syntax, e.g. Lazy[int]'''
        real_type = tp.origin_type if isinstance(tp, AnnotatedParam) else tp
        return Annotated[real_type, AnnotatedParam(tp, tags=['lazy'])]
    
    _value: _T = None    # type: ignore
    
    _from_node_id: str = None   # type: ignore
    _from_slot: str = None  # type: ignore
    _to_type_name: str = None
    
    @overload
    def __init__(self, from_node_id: str, from_slot: int, to_type: Union[type, str]):
        '''Create a lazy type from another node's output.'''
    @overload
    def __init__(self, value: _T):
        '''Create a lazy type from a real value.'''
    
    def __init__(self, *args):  # type: ignore
        if len(args) not in (1, 3):
            raise ValueError(f'Invalid arguments: {args}. It should be `value` or `(from_node_id, from_slot)`.')
        if len(args) == 1:
            self._value = args[0]
        else:
            self._from_node_id, self._from_slot = args[0], args[1]
            to_type = args[2]
            if isinstance(to_type, type):
                to_type_name = get_comfy_name(to_type)
            else:
                to_type_name = to_type
            self._to_type_name = to_type_name
    
    def _get_value(self)->_T:   # type: ignore
        if self._value is None:
            if not self._from_node_id or not self._from_slot:
                raise ValueError(f'Invalid lazy type: {self}. It should be created from another node.')
            self._value = PromptExecutor.Instance._get_node_output(self._from_node_id, self._from_slot, self._to_type_name) # type: ignore
        return self._value
    
    @property
    def value(self)->_T:
        '''The real value of the lazy type. The value will only be resolved when it is accessed.'''
        return self._get_value()

class Array(list, Generic[_T]):
    '''
    Mark the type as array, to allow the param accept multiple values and pack as a list.
    This could only be used in input parameters.
    '''
    
    def __class_getitem__(cls, tp: Union[type, TypeAlias, AnnotatedParam]) -> Annotated:
        '''
        Mark the type as array, to allow the param accept multiple values and pack as a list.
        This could only be used in input parameters.
        '''
        real_type = tp.origin_type if isinstance(tp, AnnotatedParam) else tp
        return Annotated[real_type, AnnotatedParam('ARRAY', inner_type=tp, tags=['list'])]    # type: ignore

    @classmethod
    def __ComfyValueFormatter__(cls, value):
        '''Convert the value to array type.'''
        raise NotImplementedError   # TODO: implement this

__all__.extend(['Lazy', 'Array'])
# endregion


# region ComfyNode
class _ComfyUINodeMeta(_ProtocolMeta):
    def __instancecheck__(cls, instance: Any) -> bool:
        if hasattr(instance, '__IS_COMFYUI_NODE__') and instance.__IS_COMFYUI_NODE__:
            return True
        return False
    
    def __subclasscheck__(cls, subclass: Type) -> bool:
        return hasattr(subclass, '__IS_COMFYUI_NODE__') and subclass.__IS_COMFYUI_NODE__
        
@runtime_checkable
class ComfyUINode(Protocol, metaclass=_ComfyUINodeMeta):
    '''
    The type hint for comfyUI nodes. It is not necessary to inherit from this class.
    I have done some tricks to make it available for `isinstance` check.
    
    Note: 
        For better node customization, you can use the `NodeBase` class from `comfyUI.stable_renderer`,
        which is will do automatic registration and type hinting for you. You just need to define the `__call__` method
        and put type annotation on input/output parameters.
    '''
    
    # region internal attributes
    __IS_COMFYUI_NODE__: ClassVar[bool]
    '''internal flag for identifying comfyUI nodes.'''
    
    __IS_ADVANCED_COMFYUI_NODE__: ClassVar[bool] = False
    '''if u create nodes by inheriting from `NodeBase`, this flag will be set to True.'''
    
    __ADVANCED_NODE_CLASS__: ClassVar[Optional[Type['NodeBase']]] = None
    '''If u create nodes by inheriting from `NodeBase`, this will be the real node class.'''
    
    __real_node_instance__: 'NodeBase'
    '''real node instance after creation.'''
    
    _ID: str
    '''The unique id of the node. This will be assigned in runtime.'''
    @property
    def ID(self)->str:
        '''
        The unique id of the node.
        This will be assigned in runtime.
        '''
        return self._ID
    # endregion
    
    FUNCTION: str
    '''the target function name of the node'''
    
    DESCRIPTION: str
    '''the description of the node'''
    CATEGORY: str
    '''the category of the node. For searching'''
    
    INPUT_IS_LIST: bool
    '''whether the input is a list'''
    OUTPUT_IS_LIST: Tuple[bool, ...]
    '''whether the output is a list'''
    LAZY_INPUTS: Tuple[str, ...]
    '''the lazy input params of the node'''
    
    OUTPUT_NODE: bool
    '''
    Means the node have values that shown on UI.
    Too strange, the name and the meaning are not matched...
    '''

    @classmethod
    def INPUT_TYPES(cls) -> 'NodeInputParamDict':  # type: ignore
        '''All nodes for comfyUI should have this class method to define the input types.'''
    
    RETURN_TYPES: Tuple[str, ...]
    '''All return type names of the node.'''
    RETURN_NAMES: Tuple[str, ...]
    '''Names for each return values'''
    
    @classmethod
    def VALIDATE_INPUTS(cls, *args, **kwargs)->bool:    # type: ignore
        '''If you have defined this method, it will be called to validate the input values.'''    
    
    def IS_CHANGED(self, *args, **kwargs): 
        '''
        This method will be called when the input value is changed. 
        It should have the same signature as the function which you have defined to called.
        '''

__all__.extend(['ComfyUINode'])
# endregion

# region type aliases for comfyUI's origin codes
class NodeInputParamDict(Dict[NodeInputParamType, Dict[str, Tuple[str, dict]]]):        
    '''
    {input_type: {param_name: param_info, ...}, ...}
    The dictionary containing input params' information of a node.
    '''
    
    @property
    def required_fields(self):
        return self.get('required', {})
    
    @property
    def optional_fields(self):
        return self.get('optional', {})
    
    @property
    def hidden_fields(self):
        return self.get('hidden', {})
    

@singleton(cross_module_singleton=True)
class NodePool(Dict[Union[str, Tuple[str, Union[str, Type[ComfyUINode]]]], ComfyUINode]):
    '''
    {node_id: node_instance, ...}
    The global pool of all created nodes.
    
    This node pool is not exactly the same structure as the original ComfyUI's node pool,
    because the original design is not that good, it set the node type name as a part of the key,
    but it is not necessary to do that (nodes always have unique id).
    '''
    
    @class_property # type: ignore
    def Instance(cls)->'NodePool':
        '''Get the global instance of the node pool.'''
        return cls.__instance__  # type: ignore
    
    def __setitem__(self, __key: Union[int, str, Tuple[str, Union[str, Type[ComfyUINode]]]], __value: ComfyUINode) -> None:
        '''
        possible key:
            - node_id: the unique id of the node
            - (node_id, node_cls_name): the unique id and class name of the node
            - (node_id, node_cls): the unique id and class of the node
        '''
        if isinstance(__key, tuple):
            if not len(__key) == 2:
                raise ValueError(f'Invalid key: {__key}, it should be a tuple with 2 elements(node_id, node_cls_name or node_cls).' )
            key = __key[0]
            if isinstance(key, int):
                key = str(key)
            node_type_name = __key[1] if isinstance(__key[1], str) else __key[1].__qualname__
            if key in self and type(self[key]).__qualname__ != node_type_name:
                raise ValueError(f'The node id {key} is already used by another node type {type(self[key]).__qualname__}.')
        else:
            key = str(__key) if isinstance(__key, int) else __key
            
        return super().__setitem__(key, __value)    
    
    def __getitem__(self, __key: Union[int, str, Tuple[str, Union[str, Type[ComfyUINode]]]]) -> ComfyUINode:
        '''
        possible key:
            - node_id: the unique id of the node
            - (node_id, node_cls_name): the unique id and class name of the node
            - (node_id, node_cls): the unique id and class of the node
            
        When a tuple is used as the key, it will create a new node if the node is not found.
        '''
        if isinstance(__key, tuple):
            if not len(__key) == 2:
                raise ValueError(f'Invalid key: {__key}, it should be a tuple with 2 elements(node_id, node_cls_name or node_cls).' )
            node_id = str(__key[0]) if isinstance(__key[0], int) else __key[0]
            node_type_name = __key[1] if isinstance(__key[1], str) else __key[1].__qualname__
            if node_id in self and type(self[node_id]).__qualname__ != node_type_name:
                raise ValueError(f'The node id {node_id} is already used by another node type {type(self[node_id]).__qualname__}.')
            else:
                node_type = __key[1]
                if isinstance(node_type, str):
                    from comfyUI.nodes import NODE_CLASS_MAPPINGS
                    node_type = NODE_CLASS_MAPPINGS[node_type]
                node = node_type()
                setattr(node, '_ID', node_id)
                # '__IS_COMFYUI_NODE__' should already be set in `nodes.py`
                self[node_id] = node
        else:
            node_id = str(__key) if isinstance(__key, int) else __key
        
        return super().__getitem__(node_id)
    
    @overload
    def get_node(self, node_id: Union[str, int])->ComfyUINode:
        '''Get the node instance by node_id.'''
    
    @overload
    def get_node(self, node_id: Union[str, int], node_cls: Union[str, Type[ComfyUINode]])->ComfyUINode:
        '''
        Get the node instance by node_id and node_cls_name.
        If the node is not found, create a new one and return it.
        '''
    
    def get_node(self, node_id: Union[str, int], node_cls=None)->ComfyUINode:
        if node_cls is None:
            return self[node_id]    # type: ignore
        else:
            return self[(node_id, node_cls)]   # type: ignore

    class NodePoolKey(str):
        '''
        The key for node pool.
        This class is for making the new datatype `NodePool` compatible with all old code.
        '''
        
        node: ComfyUINode
        '''The node instance.'''
        
        def __new__(cls, node_id: str, node: ComfyUINode):
            return super().__new__(cls, node_id)
        
        def __init__(self, node_id: str, node: ComfyUINode):
            self.node = node
        
        def __getitem__(self, item: int)->str:
            if item not in (0, 1):
                raise IndexError(f'Invalid index: {item}, it should be 0 or 1.')
            if item == 0:
                return self # return the node id
            else:
                return type(self.node).__qualname__
        
        def __eq__(self, other: Union[str, Tuple[str, Union[str, Type[ComfyUINode]]]]) -> bool:
            if isinstance(other, str):
                return super().__eq__(other)
            elif isinstance(other, tuple) and len(other)>=1:
                return super().__eq__(other[0])
            else:
                return super().__eq__(other)
            
        def __hash__(self) -> int:
            return super().__hash__()   # not useless, it is necessary for dict key
        
        @property
        def node_type_name(self)->str:
            return self[1]
        
        @property
        def node_id(self)->str:
            return self
        
        @property
        def node_type(self)->Type[ComfyUINode]:
            from comfyUI.nodes import NODE_CLASS_MAPPINGS
            return NODE_CLASS_MAPPINGS[self.node_type_name]

    def __iter__(self) -> Iterator['NodePool.NodePoolKey']:
        '''Iterate through the node pool.'''
        for node_id, node in self.items():
            yield self.NodePoolKey(node_id, node)   # type: ignore

class NodeBindingParam(Tuple[str, int]):
    '''
    (node_id, output_slot_index)
    The tuple contains the information that the input value of a node is from another node's output.
    '''
    
    def __repr__(self):
        return f'NodeBindingParam({self[0]}, {self[1]})'
    
    def __eq__(self, __value: object) -> bool:
        if isinstance(__value, Sequence) and len(__value) ==2:
            return self[0] == __value[0] and self[1] == __value[1]
        return super().__eq__(__value)
    
    def __hash__(self) -> int:
        return super().__hash__()
    
    @property
    def from_node_id(self)->str:
        '''The node id of the source node. Wrapper for the first element of the tuple.'''
        return self[0]
    
    @property
    def from_node(self)->ComfyUINode: # type: ignore
        return NodePool.Instance[self.from_node_id]  # type: ignore
    
    @property
    def output_slot_index(self)->int:
        '''The output slot index of the source node. Wrapper for the second element of the tuple.'''
        return self[1]

    @staticmethod
    def InstanceCheck(value: Any)->TypeGuard['NodeBindingParam']:
        if not isinstance(value, type):
            value = type(value)
        type_name = get_cls_name(value)
        return type_name == 'NodeBindingParam'  # due to complicated importing & compatibility issues, we use name checking here.

class NodeInputs(Dict[str, Union[NodeBindingParam, Any]]):
    '''
    {param_name: input_value, ...}
    
    There are 2 types of dict value:
        - [node_id(str), output_slot_index(int)]: the input is from another node
        - Any: the input is a value
    '''
    
    def _should_convert_to_bind_type(self, value: list)->bool:
        if NodeBindingParam.InstanceCheck(value):
            return False    # already binding
        if len(value)!=2 or not isinstance(value[0], str) or not isinstance(value[1], int): 
            return False # not binding
        return True     # seems like a binding, e.g. ['1', 0] means from node_id=1 and output_slot_index=0
    
    def _format_values(self):
        for key, value in tuple(self.items()):
            if isinstance(value, list):
                if self._should_convert_to_bind_type(value):
                    self[key] = NodeBindingParam(value)
    
    
    node_id: Optional[str] = None
    '''The node id of the source node. It is only available when the input is from another node.'''
    
    def __init__(self, *args, **kwargs):
        super().__init__(*args, **kwargs)
        self._format_values() # make sure all values are Any/FromNodeInput

    def __setitem__(self, __key: str, __value: Union[NodeBindingParam, Any]) -> None:
        if (isinstance(__value, list) and
            len(__value)==2 and 
            not isinstance(__value, NodeBindingParam) and
            isinstance(__value[0], str) and
            isinstance(__value[1], int)):
            
            __value = NodeBindingParam(*__value)
        super().__setitem__(__key, __value)

    @staticmethod
    def InstanceCheck(value: Any)->TypeGuard['NodeInputs']:
        if not isinstance(value, type):
            value = type(value)
        type_name = get_cls_name(value)
        return type_name == 'NodeInputs'

<<<<<<< HEAD
class NodeOutputs(Tuple):
    pass
=======
>>>>>>> f3ade965

class NodeType(str):
    '''Wrapper for ComfyUI's node name, i.e. class_def'''
    
    _real_cls: type = None
    
    def __hash__(self):
        return super().__hash__()

    def __eq__(self, other):
        if isinstance(other, str):
            return super().__eq__(other)
        elif isinstance(other, ComfyUINode):
            return super().__eq__(type(other).__qualname__.split('.')[-1])
        return super().__eq__(other)
    
    @property
    def real_node_cls(self)->Type[ComfyUINode]:
        if not self._real_cls:
            from comfyUI.nodes import NODE_CLASS_MAPPINGS
            self._real_cls = NODE_CLASS_MAPPINGS[self]
        return self._real_cls
    
    @staticmethod
    def InstanceCheck(value: Any)->TypeGuard['NodeType']:
        if not isinstance(value, type):
            value = type(value)
        type_name = get_cls_name(value)
        return type_name == 'NodeType'


_all_prompts: dict = GetOrCreateGlobalValue('_all_prompts', dict)
@prevent_re_init
class PROMPT(Dict[str, Dict[Literal['inputs', 'class_type', 'is_changed'], Any]], HIDDEN):
    '''
    {node_id: info_dict}
    Info dict may contain:
        - inputs: the input data for the node
        - class_type: just the class name of the node(not type! bad name!)
        - is_changed: the value for identifying whether the input is changed(if u have defined `IS_CHANGED` method)

    Prompt is actually a dict containing all nodes' input for execution.
    '''
    
    def _format_prompt(self):
        '''Make sure all node inputs are set as value/NodeBindingParam'''
        for _, node_info_dict in self.items():
            if 'inputs' in node_info_dict:
                if not NodeInputs.InstanceCheck(node_info_dict['inputs']):
                    node_info_dict['inputs'] = NodeInputs(node_info_dict['inputs'])
            if 'class_type' in node_info_dict:
                if not NodeType.InstanceCheck(node_info_dict['class_type']):
                    node_info_dict['class_type'] = NodeType(node_info_dict['class_type']) 
    
    def __new__(cls, id, *args, **kwargs):
        if id is not None and id in _all_prompts:
            val = _all_prompts[id]
        else:
            val = super().__new__(cls)
        return val
    
    def __init__(self, id:Optional[str], *args, **kwargs):
        super().__init__(*args, **kwargs)
        self._id = id
        self._format_prompt() # tidy up types
    
    _id: Optional[str]
    '''a unique random id generated by uuid4. This can be None, so as to compatible with old code.'''
    
    @property
    def id(self)->str:
        if not hasattr(self, 'id') or not self._id:
            raise ValueError('The id of the prompt is not set. It should be set by the executor.')
        return self._id
    
    @classmethod
    def GetValue(cls, context: InferenceContext):
        '''Get the real value from current inference context.'''
        return context.prompt
    
    def get_node_inputs(self, node: Union[str, ComfyUINode])->NodeInputs:
        '''
        The input data for the node. The wrapper for `inputs` key.
        Each node in prompt dict must have a input data, so this property must be available.
        '''
        if not isinstance(node, str):
            node = node.ID
        return self[node]['inputs']
    
    def get_class_type(self, node: Union[str, ComfyUINode])->str:
        '''
        The class name of the node. The wrapper for `class_type` key.
        Each node in prompt dict must have a class name, so this property must be available.
        '''
        if not isinstance(node, str):
            node = node.ID
        return self[node]['class_type']   # type: ignore
    
    def get_class_def(self, node: Union[str, ComfyUINode])->Type[ComfyUINode]:
        '''return the class type of the node. The wrapper for `class_type` key.'''
        cls_type = self.get_class_type(node)
        from comfyUI.nodes import NODE_CLASS_MAPPINGS
        return NODE_CLASS_MAPPINGS[cls_type]
    
    def get_is_changed_validation_val(self, node: Union[str, ComfyUINode])->Optional[Any]:
        '''
        The value for identifying whether the input is changed(if u have defined `IS_CHANGED` method).
        Wrapper for `is_changed` key.
        
        This method returns optional value, because the `IS_CHANGED` method is not necessary to be defined in comfyUI nodes.
        '''
        if not isinstance(node, str):
            node = node.ID
        return self[node].get('is_changed', None)

class EXTRA_PNG_INFO(Dict[str, Any], HIDDEN):
    '''Extra information for saving png file.'''
    
    __ComfyName__: ClassVar[str] = 'EXTRA_PNGINFO'
    
    @classmethod
    def GetValue(cls: Type[_HT], context: InferenceContext)->Optional[_HT]:   # type: ignore
        '''All hidden types should implement this method to get the real value from current inference context.'''
        if 'extra_pnginfo' in context.extra_data:
            return context.extra_data['extra_pnginfo']
        return None

@deprecated(reason='unique id of node can be gotten by node.ID directly. It is not necessary to use this type anymore.')
class UNIQUE_ID(str, HIDDEN):
    '''The unique ID of current running node.'''
    
    @classmethod
    def GetValue(cls: Type[_HT], context: InferenceContext)->Optional[_HT]:
        cur_node = context.current_node
        if cur_node is not None:
            return cur_node.ID  # type: ignore
        return None

StatusMsgs: TypeAlias = List[Tuple[str, Dict[str, Any]]]
'''
The status message type for PromptExecutor.
[(event, {msg_key: msg_value, ...}), ...]
'''

NodeOutputs_UI: TypeAlias = Dict[str, Dict[str, Any]]
'''All outputs of nodes for ui'''
NodeOutputs: TypeAlias = Dict[str, List[Any]]
'''
All outputs of nodes for execution.
{node id: [output1, output2, ...], ...}
'''

QueueTask: TypeAlias = Tuple[Union[int, float], str, PROMPT, dict, list]
'''
The type hint for the queue task in execution.PromptQueue's inner items
Items:
    - number (int? float? seems int but i also saw number=float(...), too strange, and idk wtf is this for)
    - prompt_id (str, random id by uuid4)
    - prompt    (for PromptExecutor.execute method)
    - extra_data
    - outputs_to_execute
'''


__all__.extend(['NodeInputParamDict', 'NodePool', 'NodeBindingParam', 'NodeInputs', 
                'PROMPT', 'EXTRA_PNG_INFO', 'UNIQUE_ID', 
                'StatusMsgs', 'NodeOutputs_UI', 'NodeOutputs', 'QueueTask'])
# endregion
<|MERGE_RESOLUTION|>--- conflicted
+++ resolved
@@ -386,18 +386,9 @@
         Return the comfy type name(or list of value for COMBO type) for this param.
         For internal use only.
         '''
-<<<<<<< HEAD
-        if self.comfy_type_name:
-            return self.comfy_type_name
-        
-        if not self.origin_type:
-            raise ValueError('The comfy_type_name is not specified and the origin_type is not specified either.')
-        return _get_comfy_type_definition(self.origin_type)
-=======
         if self.comfy_name:
             return self.comfy_name
         return _get_comfy_type_definition(self.origin_type, self.inner_type) # type: ignore
->>>>>>> f3ade965
 
     @property
     def _comfy_name(self)->str:
@@ -1229,11 +1220,6 @@
         type_name = get_cls_name(value)
         return type_name == 'NodeInputs'
 
-<<<<<<< HEAD
-class NodeOutputs(Tuple):
-    pass
-=======
->>>>>>> f3ade965
 
 class NodeType(str):
     '''Wrapper for ComfyUI's node name, i.e. class_def'''
