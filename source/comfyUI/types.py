--- conflicted
+++ resolved
@@ -9,16 +9,13 @@
 from pathlib import Path
 from abc import ABC, abstractmethod
 from deprecated import deprecated
-<<<<<<< HEAD
+from functools import partial
 
 from common_utils.global_utils import GetOrCreateGlobalValue, is_engine_looping
-=======
-from functools import partial
-from comfy.samplers import KSampler
-from common_utils.global_utils import GetOrCreateGlobalValue
->>>>>>> dd9f4f99
 from common_utils.type_utils import valueTypeCheck, get_cls_name
 from common_utils.decorators import singleton, class_property, class_or_ins_property, prevent_re_init
+
+from comfy.samplers import KSampler
 from comfy.sd import VAE as comfy_VAE, CLIP as comfy_CLIP
 from comfy.controlnet import ControlBase as comfy_ControlNetBase
 from comfy.model_base import BaseModel
