import os.path
from .manager import Manager
from .runtimeManager import RuntimeManager
from utils.data_struct.event import AutoSortTask
import OpenGL.GL as gl
import numpy as np
import ctypes
from static.shader import Shader
from static.enums import RenderOrder
from static.mesh import Mesh
import glfw
from typing import Union


class RenderManager(Manager):
    '''Manager of all rendering stuffs'''

    _FrameRunFuncOrder = RuntimeManager._FrameRunFuncOrder + 1  # always run after runtimeManager

    def __init__(self,
                 enableHDR=True,
                 enableGammaCorrection=True,
                 gamma=2.2,
                 exposure=1.0,
                 saturation=1.0,
                 brightness=1.0,
                 contrast=1.0,):
        super().__init__()
        self.engine._renderManager = self
        self._renderTasks = AutoSortTask()
        self._deferRenderTasks = AutoSortTask()
        self._postProcessTasks = AutoSortTask()
<<<<<<< HEAD
        self._init_opengl()  # opengl settings
        self._init_UBO_data()  # UBO for MVP matrices
        self._init_defer_render()  # framebuffers for post-processing
=======
        self._init_opengl() # opengl settings
        self._init_defer_render() # framebuffers for post-processing
>>>>>>> fcf38c62
        self._init_post_process(enableHDR=enableHDR, enableGammaCorrection=enableGammaCorrection, gamma=gamma, exposure=exposure,
                                saturation=saturation, brightness=brightness, contrast=contrast)
        self._init_quad()  # quad for post-processing

    # region private
    def _init_opengl(self):
        gl.glClearColor(0, 0, 0, 0)
        gl.glEnable(gl.GL_DEPTH_TEST)
        gl.glEnable(gl.GL_CULL_FACE)
<<<<<<< HEAD

    def _init_UBO_data(self):
        self._UBO_modelMatrix = glm.mat4(1.0)
        self._UBO_viewMatrix = glm.mat4(1.0)
        self._UBO_projectionMatrix = glm.mat4(1.0)
        self._UBO_MVP = glm.mat4(1.0)
        self._UBO_MVP_IT = glm.mat4(1.0)
        self._UBO_MV = glm.mat4(1.0)
        self._UBO_MV_IT = glm.mat4(1.0)
        self._UBO_cam_pos = glm.vec3(0.0, 0.0, 0.0)  # world camera position
        self._UBO_cam_dir = glm.vec3(0.0, 0.0, 0.0)  # world camera direction

        self._matrixUBO = gl.glGenBuffers(1)
        gl.glBindBuffer(gl.GL_UNIFORM_BUFFER, self._matrixUBO)
        gl.glBufferData(gl.GL_UNIFORM_BUFFER, 7 * glm.sizeof(glm.mat4) + 2 * glm.sizeof(glm.vec3), None, gl.GL_DYNAMIC_DRAW)
        gl.glBindBufferBase(gl.GL_UNIFORM_BUFFER, self.MatrixUBO_BindingPoint, self._matrixUBO)

        gl.glBufferSubData(gl.GL_UNIFORM_BUFFER, 0, glm.sizeof(glm.mat4), glm.value_ptr(self._UBO_modelMatrix))
        gl.glBufferSubData(gl.GL_UNIFORM_BUFFER, 1 * glm.sizeof(glm.mat4), glm.sizeof(glm.mat4), glm.value_ptr(self._UBO_viewMatrix))
        gl.glBufferSubData(gl.GL_UNIFORM_BUFFER, 2 * glm.sizeof(glm.mat4), glm.sizeof(glm.mat4), glm.value_ptr(self._UBO_projectionMatrix))
        gl.glBufferSubData(gl.GL_UNIFORM_BUFFER, 3 * glm.sizeof(glm.mat4), glm.sizeof(glm.mat4), glm.value_ptr(self._UBO_MVP))  # MVP
        gl.glBufferSubData(gl.GL_UNIFORM_BUFFER, 4 * glm.sizeof(glm.mat4), glm.sizeof(glm.mat4), glm.value_ptr(self._UBO_MVP_IT))  # MVP_IT
        gl.glBufferSubData(gl.GL_UNIFORM_BUFFER, 5 * glm.sizeof(glm.mat4), glm.sizeof(glm.mat4), glm.value_ptr(self._UBO_MV))  # MV
        gl.glBufferSubData(gl.GL_UNIFORM_BUFFER, 6 * glm.sizeof(glm.mat4), glm.sizeof(glm.mat4), glm.value_ptr(self._UBO_MV_IT))  # MV_IT
        gl.glBufferSubData(gl.GL_UNIFORM_BUFFER, 7 * glm.sizeof(glm.mat4), glm.sizeof(glm.vec3), glm.value_ptr(self._UBO_cam_pos))  # camera world position
        gl.glBufferSubData(gl.GL_UNIFORM_BUFFER, 7 * glm.sizeof(glm.mat4) + glm.sizeof(glm.vec3), glm.sizeof(glm.vec3), glm.value_ptr(self._UBO_cam_dir))  # camera world forward direction

=======
>>>>>>> fcf38c62
    def _init_defer_render(self):
        self._default_gBuffer_shader = Shader.Default_GBuffer_Shader()
        '''For submit data to gBuffer'''

        self._default_defer_render_shader = Shader.Default_Defer_Shader()
        '''For render gBuffer data to screen'''

        winWidth, winHeight = self.engine.WindowManager.WindowSize

        # color data (rgb)
        self._gBuffer_color_and_depth = gl.glGenTextures(1)
        gl.glBindTexture(gl.GL_TEXTURE_2D, self._gBuffer_color_and_depth)
        gl.glTexImage2D(gl.GL_TEXTURE_2D, 0, gl.GL_RGBA16F, winWidth, winHeight, 0, gl.GL_RGBA, gl.GL_FLOAT, None)  # color is rgb8f
        gl.glTexParameteri(gl.GL_TEXTURE_2D, gl.GL_TEXTURE_MIN_FILTER, gl.GL_NEAREST)
        gl.glTexParameteri(gl.GL_TEXTURE_2D, gl.GL_TEXTURE_MAG_FILTER, gl.GL_NEAREST)

        # position data (x, y, z)
        self._gBuffer_pos = gl.glGenTextures(1)
        gl.glBindTexture(gl.GL_TEXTURE_2D, self._gBuffer_pos)
        gl.glTexImage2D(gl.GL_TEXTURE_2D, 0, gl.GL_RGB16F, winWidth, winHeight, 0, gl.GL_RGB, gl.GL_FLOAT, None)  # position is rgb16f
        gl.glTexParameteri(gl.GL_TEXTURE_2D, gl.GL_TEXTURE_MIN_FILTER, gl.GL_NEAREST)
        gl.glTexParameteri(gl.GL_TEXTURE_2D, gl.GL_TEXTURE_MAG_FILTER, gl.GL_NEAREST)

        # normal data (x, y, z)
        self._gBuffer_normal = gl.glGenTextures(1)
        gl.glBindTexture(gl.GL_TEXTURE_2D, self._gBuffer_normal)
        gl.glTexImage2D(gl.GL_TEXTURE_2D, 0, gl.GL_RGB, winWidth, winHeight, 0, gl.GL_RGB, gl.GL_FLOAT, None)  # normal is rgb8f
        gl.glTexParameteri(gl.GL_TEXTURE_2D, gl.GL_TEXTURE_MIN_FILTER, gl.GL_NEAREST)
        gl.glTexParameteri(gl.GL_TEXTURE_2D, gl.GL_TEXTURE_MAG_FILTER, gl.GL_NEAREST)

        # identifier
        self._gBuffer_id = gl.glGenTextures(1)  # ivec3 id = (objID, uv_Xcoord, uv_Ycoord)
        gl.glBindTexture(gl.GL_TEXTURE_2D, self._gBuffer_id)
        gl.glTexImage2D(gl.GL_TEXTURE_2D, 0, gl.GL_RGB16I, winWidth, winHeight, 0, gl.GL_RGB_INTEGER, gl.GL_INT, None)  # id is rgb16i
        gl.glTexParameteri(gl.GL_TEXTURE_2D, gl.GL_TEXTURE_MIN_FILTER, gl.GL_NEAREST)
        gl.glTexParameteri(gl.GL_TEXTURE_2D, gl.GL_TEXTURE_MAG_FILTER, gl.GL_NEAREST)

        # depth data
        self._gBuffer_depth = gl.glGenTextures(1)
        gl.glBindTexture(gl.GL_TEXTURE_2D, self._gBuffer_depth)
        gl.glTexImage2D(gl.GL_TEXTURE_2D, 0, gl.GL_DEPTH_COMPONENT, winWidth, winHeight, 0, gl.GL_DEPTH_COMPONENT, gl.GL_FLOAT, None)
        gl.glTexParameteri(gl.GL_TEXTURE_2D, gl.GL_TEXTURE_MIN_FILTER, gl.GL_NEAREST)
        gl.glTexParameteri(gl.GL_TEXTURE_2D, gl.GL_TEXTURE_MAG_FILTER, gl.GL_NEAREST)

        self._gBuffer = gl.glGenFramebuffers(1)
        gl.glBindFramebuffer(gl.GL_FRAMEBUFFER, self._gBuffer)
        gl.glFramebufferTexture2D(gl.GL_FRAMEBUFFER, gl.GL_COLOR_ATTACHMENT0, gl.GL_TEXTURE_2D, self._gBuffer_color_and_depth, 0)
        gl.glFramebufferTexture2D(gl.GL_FRAMEBUFFER, gl.GL_COLOR_ATTACHMENT1, gl.GL_TEXTURE_2D, self._gBuffer_pos, 0)
        gl.glFramebufferTexture2D(gl.GL_FRAMEBUFFER, gl.GL_COLOR_ATTACHMENT2, gl.GL_TEXTURE_2D, self._gBuffer_normal, 0)
        gl.glFramebufferTexture2D(gl.GL_FRAMEBUFFER, gl.GL_COLOR_ATTACHMENT3, gl.GL_TEXTURE_2D, self._gBuffer_id, 0)
        gl.glFramebufferTexture2D(gl.GL_FRAMEBUFFER, gl.GL_DEPTH_ATTACHMENT, gl.GL_TEXTURE_2D, self._gBuffer_depth, 0)
        gl.glDrawBuffers(4, [gl.GL_COLOR_ATTACHMENT0, gl.GL_COLOR_ATTACHMENT1, gl.GL_COLOR_ATTACHMENT2, gl.GL_COLOR_ATTACHMENT3])
        if (gl.glCheckFramebufferStatus(gl.GL_FRAMEBUFFER) != gl.GL_FRAMEBUFFER_COMPLETE):
            raise Exception("G-Framebuffer is not complete! Some error occured.")
        gl.glBindFramebuffer(gl.GL_FRAMEBUFFER, 0)
        self._default_defer_render_task = self._wrapDeferRenderTask()

    def _init_post_process(self, enableHDR=True, enableGammaCorrection=True, gamma=2.2, exposure=1.0, saturation=1.0, brightness=1.0, contrast=1.0):
        self._enableHDR = enableHDR
        self._enableGammaCorrection = enableGammaCorrection
        self._gamma = gamma
        self._exposure = exposure
        self._saturation = saturation
        self._brightness = brightness
        self._contrast = contrast

        self._default_post_process_shader = Shader.Default_Post_Shader()

        def final_draw():
            self._default_post_process_shader.setUniform("enableHDR", self._enableHDR)
            self._default_post_process_shader.setUniform("enableGammaCorrection", self._enableGammaCorrection)
            self._default_post_process_shader.setUniform("gamma", self._gamma)
            self._default_post_process_shader.setUniform("exposure", self._exposure)
            self._default_post_process_shader.setUniform("saturation", self._saturation)
            self._default_post_process_shader.setUniform("brightness", self._brightness)
            self._default_post_process_shader.setUniform("contrast", self._contrast)
            gl.glBindFramebuffer(gl.GL_FRAMEBUFFER, 0)  # output to screen
            gl.glClear(gl.GL_COLOR_BUFFER_BIT | gl.GL_DEPTH_BUFFER_BIT)
            self.DrawScreen()
        self._final_draw = self._wrapPostProcessTask(self._default_post_process_shader, final_draw)
        '''
        _final_draw is actually a post renderring process but it is not in the post process list.
        Default post process(hdr/gamma...) is applied here.
        '''

        self._screenTexture_1 = gl.glGenTextures(1)
        gl.glBindTexture(gl.GL_TEXTURE_2D, self._screenTexture_1)
        gl.glTexImage2D(gl.GL_TEXTURE_2D, 0, gl.GL_RGBA16F, self.engine.WindowManager.WindowSize[0],
                        self.engine.WindowManager.WindowSize[1], 0, gl.GL_RGBA, gl.GL_FLOAT, None)
        gl.glTexParameteri(gl.GL_TEXTURE_2D, gl.GL_TEXTURE_MIN_FILTER, gl.GL_NEAREST)
        gl.glTexParameteri(gl.GL_TEXTURE_2D, gl.GL_TEXTURE_MAG_FILTER, gl.GL_NEAREST)

        self._screenTexture_2 = gl.glGenTextures(1)
        gl.glBindTexture(gl.GL_TEXTURE_2D, self._screenTexture_2)
        gl.glTexImage2D(gl.GL_TEXTURE_2D, 0, gl.GL_RGBA16F, self.engine.WindowManager.WindowSize[0],
                        self.engine.WindowManager.WindowSize[1], 0, gl.GL_RGBA, gl.GL_FLOAT, None)
        gl.glTexParameteri(gl.GL_TEXTURE_2D, gl.GL_TEXTURE_MIN_FILTER, gl.GL_NEAREST)
        gl.glTexParameteri(gl.GL_TEXTURE_2D, gl.GL_TEXTURE_MAG_FILTER, gl.GL_NEAREST)

        self._currentScreenTexture = self._screenTexture_1

        self._postProcessFBO = gl.glGenFramebuffers(1)
        gl.glBindFramebuffer(gl.GL_FRAMEBUFFER, self._postProcessFBO)
        gl.glDrawBuffer(gl.GL_COLOR_ATTACHMENT0)
        gl.glBindFramebuffer(gl.GL_FRAMEBUFFER, 0)

    def _init_quad(self):
        self._quadVertices = np.array([
            -1.0, 1.0, 0.0, 0.0, 1.0,  # Left Top
            -1.0, -1.0, 0.0, 0.0, 0.0,  # Left Bottom
            1.0, -1.0, 0.0, 1.0, 0.0,  # Right Bottom
            1.0, 1.0, 0.0, 1.0, 1.0  # Right Top
        ], dtype=np.float32)
        self._quad_indices = np.array([
            0, 1, 2,
            0, 2, 3
        ], dtype=np.uint32)

        self._quadVAO = gl.glGenVertexArrays(1)
        self._quadVBO = gl.glGenBuffers(1)
        self._quadEBO = gl.glGenBuffers(1)
        gl.glBindVertexArray(self._quadVAO)
        gl.glBindBuffer(gl.GL_ARRAY_BUFFER, self._quadVBO)
        gl.glBufferData(gl.GL_ARRAY_BUFFER, self._quadVertices.nbytes, self._quadVertices, gl.GL_STATIC_DRAW)
        gl.glBindBuffer(gl.GL_ELEMENT_ARRAY_BUFFER, self._quadEBO)
        gl.glBufferData(gl.GL_ELEMENT_ARRAY_BUFFER, self._quad_indices.nbytes, self._quad_indices,
                        gl.GL_STATIC_DRAW)
        gl.glEnableVertexAttribArray(0)
        gl.glVertexAttribPointer(0, 3, gl.GL_FLOAT, gl.GL_FALSE, 5 * 4, None)
        gl.glEnableVertexAttribArray(1)
        gl.glVertexAttribPointer(1, 2, gl.GL_FLOAT, gl.GL_FALSE, 5 * 4, ctypes.c_void_p(3 * 4))
        gl.glBindVertexArray(0)

    def _draw_quad(self):
        '''draw the screen quad with the current screen texture'''
        gl.glBindVertexArray(self._quadVAO)
        gl.glDrawElements(gl.GL_TRIANGLES, 6, gl.GL_UNSIGNED_INT, None)
        gl.glBindVertexArray(0)

    def _wrapRenderTask(self, task: callable = None, shader: Shader = None, mesh: Mesh = None):
        '''
        This wrapper will help setting the meshID as "objID" to the shader.
        If task is not given, mesh.draw() will be called.
        '''
        if task is None and mesh is None:
            raise ValueError("task and mesh cannot be both None")
        shader = shader or self._default_gBuffer_shader

        def wrap():
            shader.useProgram()
            if mesh is not None:
                shader.setUniform("objID", mesh.meshID)
            task() if task is not None else mesh.draw()
        return wrap

    def _wrapDeferRenderTask(self, shader=None, task=None):
        '''
        This wrapper help to bind the gBuffer textures to the shader(color, pos, normal, etc.).
        if task is not given, it will draw the screen quad.
        Defer renderer could texture the following textures::
            gColor_and_depth (r,g,b,depth), depth is in [0,1]
            gPos (x,y,z)
            gNormal (x,y,z)
            g_UV_and_ID (u,v, meshID)
        '''
        def _bindGtexture(slot, textureID, name):
            gl.glActiveTexture(gl.GL_TEXTURE0 + slot)
            gl.glBindTexture(gl.GL_TEXTURE_2D, textureID)
            shader.setUniform(name, slot)
        shader = shader or self._default_defer_render_shader

        def wrap():
            shader.useProgram()
            _bindGtexture(0, self._gBuffer_color_and_depth, "gColor_and_depth")
            _bindGtexture(1, self._gBuffer_pos, "gPos")
            _bindGtexture(2, self._gBuffer_normal, "gNormal")
            _bindGtexture(3, self._gBuffer_id, "g_UV_and_ID")
            task() if task is not None else self._draw_quad()
        return wrap

    def _wrapPostProcessTask(self, shader: Shader, task: callable = None):
        '''
        This wrapper helps to bind the last screen texture to the shader and draw a quad(if task is not given).
        screen buffer texture will also be swapped after the task is done.
        '''
        def wrap():
            shader.useProgram()
            gl.glFramebufferTexture2D(gl.GL_FRAMEBUFFER, gl.GL_COLOR_ATTACHMENT0, gl.GL_TEXTURE_2D, self.CurrentScreenTexture, 0)
            gl.glActiveTexture(gl.GL_TEXTURE0)
            gl.glBindTexture(gl.GL_TEXTURE_2D, self.LastScreenTexture)
            shader.setUniform("screenTexture", 0)
            task() if task is not None else self._draw_quad()
            self.SwapScreenTexture()
        return wrap

    def _excute_render_task(self):
        allTasks = list(self._renderTasks.tempEvents + self._renderTasks.events)
        allTasks.sort(key=lambda x: x.order)
        for task in allTasks:
            func, order = task.func, task.order
            if order < RenderOrder.TRANSPARENT.value:
                gl.glEnable(gl.GL_DEPTH_TEST)
            elif RenderOrder.TRANSPARENT.value <= order < RenderOrder.OVERLAY.value:
                gl.glDisable(gl.GL_DEPTH_TEST)
            else:  # overlay
                gl.glEnable(gl.GL_DEPTH_TEST)
            try:
                func()
            except Exception as e:
                print(f"Render Task ({order}, {func}) Error. Msg: {e}. Skipped.")
        self._renderTasks._tempEvents.clear()
<<<<<<< HEAD

    def _getTextureImg(self, gTexBufferID, glFormat, glDataType, npDataType, channel_num) -> np.ndarray:
=======
    def _getTextureImg(self, gTexBufferID, glFormat, glDataType, npDataType, channel_num, flipY=True)->np.ndarray:
>>>>>>> fcf38c62
        gl.glBindTexture(gl.GL_TEXTURE_2D, gTexBufferID)
        data = gl.glGetTexImage(gl.GL_TEXTURE_2D, 0, glFormat, glDataType)
        data = np.frombuffer(data, dtype=npDataType)
        data = data.reshape((self.engine.WindowManager.WindowSize[1], self.engine.WindowManager.WindowSize[0], channel_num))
<<<<<<< HEAD
        data = data[::-1, :, :]  # flip array upside down
        return data
    # endregion

    # region UBO
    @property
    def MatrixUBO(self):
        return self._matrixUBO

    @property
    def MatrixUBO_BindingPoint(self):
        return 0

    @property
    def UBO_ModelMatrix(self):
        return self._UBO_modelMatrix

    @property
    def UBO_ViewMatrix(self):
        return self._UBO_viewMatrix

    @property
    def UBO_ProjMatrix(self):
        return self._UBO_projectionMatrix

    @property
    def UBO_CamPos(self):
        return self._UBO_cam_pos

    @property
    def UBO_CamDir(self):
        return self._UBO_cam_dir

    def UpdateUBO_CamPos(self, camPos: glm.vec3):
        self._UBO_cam_pos = camPos
        gl.glBindBuffer(gl.GL_UNIFORM_BUFFER, self.MatrixUBO)
        gl.glBufferSubData(gl.GL_UNIFORM_BUFFER, 7 * glm.sizeof(glm.mat4), glm.sizeof(glm.vec3), glm.value_ptr(self._UBO_cam_pos))

    def UpdateUBO_CamDir(self, camDir: glm.vec3):
        self._UBO_cam_dir = camDir
        gl.glBindBuffer(gl.GL_UNIFORM_BUFFER, self.MatrixUBO)
        gl.glBufferSubData(gl.GL_UNIFORM_BUFFER, 7 * glm.sizeof(glm.mat4) + glm.sizeof(glm.vec3), glm.sizeof(glm.vec3), glm.value_ptr(self._UBO_cam_dir))

    def UpdateUBO_ModelMatrix(self, modelMatrix: glm.mat4):
        self._UBO_modelMatrix = modelMatrix
        self._UBO_MV = self._UBO_viewMatrix * self._UBO_modelMatrix
        self._UBO_MV_IT = glm.transpose(glm.inverse(self._UBO_MV))
        self._UBO_MVP = self._UBO_projectionMatrix * self._UBO_MV
        self._UBO_MVP_IT = glm.transpose(glm.inverse(self._UBO_MVP))
        gl.glBindBuffer(gl.GL_UNIFORM_BUFFER, self.MatrixUBO)
        gl.glBufferSubData(gl.GL_UNIFORM_BUFFER, 0, glm.sizeof(glm.mat4), glm.value_ptr(self._UBO_modelMatrix))
        gl.glBufferSubData(gl.GL_UNIFORM_BUFFER, 3 * glm.sizeof(glm.mat4), glm.sizeof(glm.mat4), glm.value_ptr(self._UBO_MVP))
        gl.glBufferSubData(gl.GL_UNIFORM_BUFFER, 4 * glm.sizeof(glm.mat4), glm.sizeof(glm.mat4), glm.value_ptr(self._UBO_MVP_IT))
        gl.glBufferSubData(gl.GL_UNIFORM_BUFFER, 5 * glm.sizeof(glm.mat4), glm.sizeof(glm.mat4), glm.value_ptr(self._UBO_MV))
        gl.glBufferSubData(gl.GL_UNIFORM_BUFFER, 6 * glm.sizeof(glm.mat4), glm.sizeof(glm.mat4), glm.value_ptr(self._UBO_MV_IT))

    def UpdateUBO_ViewMatrix(self, viewMatrix: glm.mat4):
        self._UBO_viewMatrix = viewMatrix
        self._UBO_MV = self._UBO_viewMatrix * self._UBO_modelMatrix
        self._UBO_MV_IT = glm.transpose(glm.inverse(self._UBO_MV))
        self._UBO_MVP = self._UBO_projectionMatrix * self._UBO_MV
        self._UBO_MVP_IT = glm.transpose(glm.inverse(self._UBO_MVP))
        gl.glBindBuffer(gl.GL_UNIFORM_BUFFER, self.MatrixUBO)
        gl.glBufferSubData(gl.GL_UNIFORM_BUFFER, glm.sizeof(glm.mat4), glm.sizeof(glm.mat4),  glm.value_ptr(self._UBO_viewMatrix))
        gl.glBufferSubData(gl.GL_UNIFORM_BUFFER, 3 * glm.sizeof(glm.mat4), glm.sizeof(glm.mat4), glm.value_ptr(self._UBO_MVP))
        gl.glBufferSubData(gl.GL_UNIFORM_BUFFER, 4 * glm.sizeof(glm.mat4), glm.sizeof(glm.mat4), glm.value_ptr(self._UBO_MVP_IT))
        gl.glBufferSubData(gl.GL_UNIFORM_BUFFER, 5 * glm.sizeof(glm.mat4), glm.sizeof(glm.mat4), glm.value_ptr(self._UBO_MV))
        gl.glBufferSubData(gl.GL_UNIFORM_BUFFER, 6 * glm.sizeof(glm.mat4), glm.sizeof(glm.mat4), glm.value_ptr(self._UBO_MV_IT))

    def UpdateUBO_ProjMatrix(self, projectionMatrix: glm.mat4):
        self._UBO_projectionMatrix = projectionMatrix
        self._UBO_MVP = self._UBO_projectionMatrix * self._UBO_MV
        self._UBO_MVP_IT = glm.transpose(glm.inverse(self._UBO_MVP))
        gl.glBindBuffer(gl.GL_UNIFORM_BUFFER, self.MatrixUBO)
        gl.glBufferSubData(gl.GL_UNIFORM_BUFFER, 2 * glm.sizeof(glm.mat4), glm.sizeof(glm.mat4),  glm.value_ptr(self._UBO_projectionMatrix))
        gl.glBufferSubData(gl.GL_UNIFORM_BUFFER, 3 * glm.sizeof(glm.mat4), glm.sizeof(glm.mat4), glm.value_ptr(self._UBO_MVP))
        gl.glBufferSubData(gl.GL_UNIFORM_BUFFER, 4 * glm.sizeof(glm.mat4), glm.sizeof(glm.mat4), glm.value_ptr(self._UBO_MVP_IT))

    # endregion

=======
        if flipY:
            data = data[::-1, :, :] # flip array upside down
        return data
    # endregion

>>>>>>> fcf38c62
    # region post process
    @property
    def EnableGammaCorrection(self):
        return self._enableGammaCorrection

    @EnableGammaCorrection.setter
    def EnableGammaCorrection(self, value: bool):
        self._enableGammaCorrection = value

    @property
    def EnableHDR(self):
        return self._enableHDR

    @EnableHDR.setter
    def EnableHDR(self, value: bool):
        self._enableHDR = value

    @property
    def Gamma(self):
        return self._gamma

    @Gamma.setter
    def Gamma(self, value: float):
        self._gamma = value

    @property
    def Exposure(self):
        return self._exposure

    @Exposure.setter
    def Exposure(self, value: float):
        self._exposure = value

    @property
    def Saturation(self):
        return self._saturation

    @Saturation.setter
    def Saturation(self, value: float):
        self._saturation = value

    @property
    def Contrast(self):
        return self._contrast

    @Contrast.setter
    def Contrast(self, value: float):
        self._contrast = value

    @property
    def Brightness(self):
        return self._brightness

    @Brightness.setter
    def Brightness(self, value: float):
        self._brightness = value

    @property
    def CurrentScreenTexture(self):
        return self._currentScreenTexture

    @property
    def LastScreenTexture(self):
        return self._screenTexture_1 if self._currentScreenTexture == self._screenTexture_2 else self._screenTexture_2

    @property
    def NextScreenTexture(self):
        '''equal to LastScreenTexture'''
        return self.LastScreenTexture

    def SwapScreenTexture(self):
        self._currentScreenTexture = self._screenTexture_1 if self._currentScreenTexture == self._screenTexture_2 else self._screenTexture_2

    def DrawScreen(self):
        self._draw_quad()
    # endregion

    # region render
    def AddRenderTask(self, order: Union[int, RenderOrder], task: callable = None, shader: Shader = None, mesh: Mesh = None, forever: bool = False):
        '''
        Add a render task to render queue. Note that the task is actually submitting data to GBuffers, not really rendering.
        :param order: order of the task. The smaller the order, the earlier the task will be executed.
        :param task: a callable func that takes no parameter. The task should includes drawing commands. If task is None, you could just give mesh so as to use the mesh's draw.
        :param shader: if shader is None, the task will use default gbuffer shader. Shader must have a uniform int named "objID".
        :param mesh: mesh and task can't be None at the same time. If mesh is None, the task should include those drawing commands.
        :param forever: If forever = True, the task will be called every frame.
        '''
        order = order.value if isinstance(order, RenderOrder) else order
        if forever:
            self._renderTasks.addForeverTask(self._wrapRenderTask(task, shader, mesh), order)
        else:
            self._renderTasks.addTask(self._wrapRenderTask(task, shader, mesh), order)

    def AddDeferRenderTask(self, task: callable = None, shader: Shader = None, order: int = 0, forever: bool = True):
        '''
        Add a defer render task to which will be called after all normal render tasks.
        :param shader: shader must have a uniform named "screenTexture".
        :param task: task should call DrawScreen() to draw the screen texture finally. If task is None, will just call DrawScreen() instead.
        :param order: order of the task. The smaller the order, the earlier the task will be executed.
        :param forever: If forever = True, the task will be called every frame.
        :return:
        '''
        wrap = self._wrapDeferRenderTask(shader, task)
        if forever:
            self._deferRenderTasks.addForeverTask(wrap, order)
        else:
            self._deferRenderTasks.addTask(wrap, order)

    def AddPostProcessTask(self, shader: Shader, task: callable = None, order: int = 0, forever: bool = True):
        '''
        Post process shader must have a uniform named "screenTexture".
        This texture return rgba color.
        '''
        wrap = self._wrapPostProcessTask(shader, task)
        if forever:
            self._postProcessTasks.addForeverTask(wrap, order)
        else:
            self._postProcessTasks.addTask(wrap, order)
    # endregion

    # region run
    def _onFrameRun(self):
        # normal render
        gl.glBindFramebuffer(gl.GL_FRAMEBUFFER, self._gBuffer)
        gl.glEnable(gl.GL_DEPTH_TEST)
        gl.glClear(gl.GL_COLOR_BUFFER_BIT | gl.GL_DEPTH_BUFFER_BIT)
        self._excute_render_task()  # depth test will be enabled in this function

        # region SD
        # output data to SD
        colorAndDepthData = self._getTextureImg(self._gBuffer_color_and_depth, gl.GL_RGBA, gl.GL_FLOAT, np.float32, 4, flipY=True)
        colorData = colorAndDepthData[:, :, :3]
        depthData = colorAndDepthData[:, :, 3]
<<<<<<< HEAD
        posData = self._getTextureImg(self._gBuffer_pos, gl.GL_RGB, gl.GL_FLOAT, np.float32, 3)
        normalData = self._getTextureImg(self._gBuffer_normal, gl.GL_RGB, gl.GL_FLOAT, np.float32, 3)
        idData = self._getTextureImg(self._gBuffer_id, gl.GL_RGB_INTEGER, gl.GL_INT, np.int32, 3)

        if self.engine.IsDebugMode:
            print('[DEBUG] Color data is empty: ', np.array_equal(colorData, np.zeros_like(colorData)))
            print('[DEBUG] Pos data is empty: ', np.array_equal(posData, np.zeros_like(posData)))
            print('[DEBUG] Normal data is empty: ', np.array_equal(normalData, np.zeros_like(normalData)))
            print('[DEBUG] Id data is empty: ', np.array_equal(idData, np.zeros_like(idData)))
            print('[DEBUG] Depth data is empty: ', np.array_equal(depthData, np.zeros_like(depthData)))

        if self.engine.RuntimeManager.FrameCount % self.engine.OutputManager.SaveMapPerNumFrame == 0:
            color_img = Image.fromarray((colorData*255).astype(np.uint8), 'RGB')
            color_img.save(os.path.join(self.engine.OutputManager.OutputDir, 'color', f'color_img_{self.engine.RuntimeManager.FrameCount}.png'))

            pos_img = Image.fromarray((posData * 255).astype(np.uint8), 'RGB')
            pos_img.save(os.path.join(self.engine.OutputManager.OutputDir, 'pos', f'pos_img_{self.engine.RuntimeManager.FrameCount}.png'))

            normal_img = Image.fromarray((normalData * 255).astype(np.uint8), 'RGB')
            normal_img.save(os.path.join(self.engine.OutputManager.OutputDir, 'normal', f'normal_img_{self.engine.RuntimeManager.FrameCount}.png'))

            id_img = Image.fromarray(idData.astype(np.uint8), 'RGB')
            id_img.save(os.path.join(self.engine.OutputManager.OutputDir, 'id', f'id_img_{self.engine.RuntimeManager.FrameCount}.png'))

            depth_data_max, depth_data_min = np.max(depthData), np.min(depthData)
            print(f'[DEBUG] depth_data_max: {depth_data_max}, depth_data_min: {depth_data_min}')
            depth_data_normalized = (depthData - depth_data_min) / (depth_data_max - depth_data_min)
            depth_data_int8 = (depth_data_normalized * 255).astype(np.uint8)
            depth_img = Image.fromarray(np.squeeze(depth_data_int8), mode='L')
            depth_img.save(os.path.join(self.engine.OutputManager.OutputDir, 'depth', f'depth_img_{self.engine.RuntimeManager.FrameCount}.png'))
=======
        posData = self._getTextureImg(self._gBuffer_pos, gl.GL_RGB, gl.GL_FLOAT, np.float32, 3, flipY=True)
        normalData = self._getTextureImg(self._gBuffer_normal, gl.GL_RGB, gl.GL_FLOAT, np.float32, 3, flipY=True)
        idData = self._getTextureImg(self._gBuffer_id, gl.GL_RGB_INTEGER, gl.GL_INT, np.int32, 3, flipY=True)

        if self.engine.SDManager.ShouldOutputFrame:
            sdManager = self.engine.SDManager
            sdManager.OutputMap('color', colorData)
            sdManager.OutputMap('pos', posData)
            sdManager.OutputMap('normal', normalData)
            sdManager.OuputIdMap(idData)
            sdManager.OutputDepthMap(depthData)
>>>>>>> fcf38c62

        # Code run normally until here, pending fixes for idData
        # get data back from SD
        # TODO: load the color data back to self._gBuffer_color_and_depth texture, i.e. colorData = ...
        gl.glBindTexture(gl.GL_TEXTURE_2D, self._gBuffer_color_and_depth)
        gl.glTexSubImage2D(gl.GL_TEXTURE_2D, 0, 0, 0, self.engine.WindowManager.WindowWidth, self.engine.WindowManager.WindowHeight, gl.GL_RGB, gl.GL_FLOAT, colorData.tobytes())
        # TODO: update color pixel datas, i.e. pixelDict[id] = (oldColor *a + newColor *b), newColor = inverse light intensity of the pixel color
        # TODO: replace corresponding color pixel datas with color data from color dict
        # endregion

        # defer render: normal light effect apply
        gl.glDisable(gl.GL_DEPTH_TEST)
        gl.glBindFramebuffer(gl.GL_FRAMEBUFFER, self._postProcessFBO)  # output to post process FBO
        gl.glFramebufferTexture2D(gl.GL_FRAMEBUFFER, gl.GL_COLOR_ATTACHMENT0, gl.GL_TEXTURE_2D, self.CurrentScreenTexture, 0)
        if len(self._deferRenderTasks) > 0:
            self._deferRenderTasks.execute(ignoreErr=True)  # apply light effect here
        else:
            self._default_defer_render_task()

        # post process
        gl.glDisable(gl.GL_DEPTH_TEST)  # post process don't need depth test
        self._postProcessTasks.execute(ignoreErr=True)
        self._final_draw()  # default post process shader is used here. Will also bind to FBO 0(screen)

    def _onFrameEnd(self):
        glfw.swap_buffers(self.engine.WindowManager.Window)
    # endregion


__all__ = ['RenderManager']<|MERGE_RESOLUTION|>--- conflicted
+++ resolved
@@ -30,14 +30,8 @@
         self._renderTasks = AutoSortTask()
         self._deferRenderTasks = AutoSortTask()
         self._postProcessTasks = AutoSortTask()
-<<<<<<< HEAD
         self._init_opengl()  # opengl settings
-        self._init_UBO_data()  # UBO for MVP matrices
         self._init_defer_render()  # framebuffers for post-processing
-=======
-        self._init_opengl() # opengl settings
-        self._init_defer_render() # framebuffers for post-processing
->>>>>>> fcf38c62
         self._init_post_process(enableHDR=enableHDR, enableGammaCorrection=enableGammaCorrection, gamma=gamma, exposure=exposure,
                                 saturation=saturation, brightness=brightness, contrast=contrast)
         self._init_quad()  # quad for post-processing
@@ -47,36 +41,7 @@
         gl.glClearColor(0, 0, 0, 0)
         gl.glEnable(gl.GL_DEPTH_TEST)
         gl.glEnable(gl.GL_CULL_FACE)
-<<<<<<< HEAD
-
-    def _init_UBO_data(self):
-        self._UBO_modelMatrix = glm.mat4(1.0)
-        self._UBO_viewMatrix = glm.mat4(1.0)
-        self._UBO_projectionMatrix = glm.mat4(1.0)
-        self._UBO_MVP = glm.mat4(1.0)
-        self._UBO_MVP_IT = glm.mat4(1.0)
-        self._UBO_MV = glm.mat4(1.0)
-        self._UBO_MV_IT = glm.mat4(1.0)
-        self._UBO_cam_pos = glm.vec3(0.0, 0.0, 0.0)  # world camera position
-        self._UBO_cam_dir = glm.vec3(0.0, 0.0, 0.0)  # world camera direction
-
-        self._matrixUBO = gl.glGenBuffers(1)
-        gl.glBindBuffer(gl.GL_UNIFORM_BUFFER, self._matrixUBO)
-        gl.glBufferData(gl.GL_UNIFORM_BUFFER, 7 * glm.sizeof(glm.mat4) + 2 * glm.sizeof(glm.vec3), None, gl.GL_DYNAMIC_DRAW)
-        gl.glBindBufferBase(gl.GL_UNIFORM_BUFFER, self.MatrixUBO_BindingPoint, self._matrixUBO)
-
-        gl.glBufferSubData(gl.GL_UNIFORM_BUFFER, 0, glm.sizeof(glm.mat4), glm.value_ptr(self._UBO_modelMatrix))
-        gl.glBufferSubData(gl.GL_UNIFORM_BUFFER, 1 * glm.sizeof(glm.mat4), glm.sizeof(glm.mat4), glm.value_ptr(self._UBO_viewMatrix))
-        gl.glBufferSubData(gl.GL_UNIFORM_BUFFER, 2 * glm.sizeof(glm.mat4), glm.sizeof(glm.mat4), glm.value_ptr(self._UBO_projectionMatrix))
-        gl.glBufferSubData(gl.GL_UNIFORM_BUFFER, 3 * glm.sizeof(glm.mat4), glm.sizeof(glm.mat4), glm.value_ptr(self._UBO_MVP))  # MVP
-        gl.glBufferSubData(gl.GL_UNIFORM_BUFFER, 4 * glm.sizeof(glm.mat4), glm.sizeof(glm.mat4), glm.value_ptr(self._UBO_MVP_IT))  # MVP_IT
-        gl.glBufferSubData(gl.GL_UNIFORM_BUFFER, 5 * glm.sizeof(glm.mat4), glm.sizeof(glm.mat4), glm.value_ptr(self._UBO_MV))  # MV
-        gl.glBufferSubData(gl.GL_UNIFORM_BUFFER, 6 * glm.sizeof(glm.mat4), glm.sizeof(glm.mat4), glm.value_ptr(self._UBO_MV_IT))  # MV_IT
-        gl.glBufferSubData(gl.GL_UNIFORM_BUFFER, 7 * glm.sizeof(glm.mat4), glm.sizeof(glm.vec3), glm.value_ptr(self._UBO_cam_pos))  # camera world position
-        gl.glBufferSubData(gl.GL_UNIFORM_BUFFER, 7 * glm.sizeof(glm.mat4) + glm.sizeof(glm.vec3), glm.sizeof(glm.vec3), glm.value_ptr(self._UBO_cam_dir))  # camera world forward direction
-
-=======
->>>>>>> fcf38c62
+
     def _init_defer_render(self):
         self._default_gBuffer_shader = Shader.Default_GBuffer_Shader()
         '''For submit data to gBuffer'''
@@ -288,104 +253,17 @@
             except Exception as e:
                 print(f"Render Task ({order}, {func}) Error. Msg: {e}. Skipped.")
         self._renderTasks._tempEvents.clear()
-<<<<<<< HEAD
-
-    def _getTextureImg(self, gTexBufferID, glFormat, glDataType, npDataType, channel_num) -> np.ndarray:
-=======
-    def _getTextureImg(self, gTexBufferID, glFormat, glDataType, npDataType, channel_num, flipY=True)->np.ndarray:
->>>>>>> fcf38c62
+
+    def _getTextureImg(self, gTexBufferID, glFormat, glDataType, npDataType, channel_num, flipY=True) -> np.ndarray:
         gl.glBindTexture(gl.GL_TEXTURE_2D, gTexBufferID)
         data = gl.glGetTexImage(gl.GL_TEXTURE_2D, 0, glFormat, glDataType)
         data = np.frombuffer(data, dtype=npDataType)
         data = data.reshape((self.engine.WindowManager.WindowSize[1], self.engine.WindowManager.WindowSize[0], channel_num))
-<<<<<<< HEAD
-        data = data[::-1, :, :]  # flip array upside down
+        if flipY:
+            data = data[::-1, :, :]  # flip array upside down
         return data
     # endregion
 
-    # region UBO
-    @property
-    def MatrixUBO(self):
-        return self._matrixUBO
-
-    @property
-    def MatrixUBO_BindingPoint(self):
-        return 0
-
-    @property
-    def UBO_ModelMatrix(self):
-        return self._UBO_modelMatrix
-
-    @property
-    def UBO_ViewMatrix(self):
-        return self._UBO_viewMatrix
-
-    @property
-    def UBO_ProjMatrix(self):
-        return self._UBO_projectionMatrix
-
-    @property
-    def UBO_CamPos(self):
-        return self._UBO_cam_pos
-
-    @property
-    def UBO_CamDir(self):
-        return self._UBO_cam_dir
-
-    def UpdateUBO_CamPos(self, camPos: glm.vec3):
-        self._UBO_cam_pos = camPos
-        gl.glBindBuffer(gl.GL_UNIFORM_BUFFER, self.MatrixUBO)
-        gl.glBufferSubData(gl.GL_UNIFORM_BUFFER, 7 * glm.sizeof(glm.mat4), glm.sizeof(glm.vec3), glm.value_ptr(self._UBO_cam_pos))
-
-    def UpdateUBO_CamDir(self, camDir: glm.vec3):
-        self._UBO_cam_dir = camDir
-        gl.glBindBuffer(gl.GL_UNIFORM_BUFFER, self.MatrixUBO)
-        gl.glBufferSubData(gl.GL_UNIFORM_BUFFER, 7 * glm.sizeof(glm.mat4) + glm.sizeof(glm.vec3), glm.sizeof(glm.vec3), glm.value_ptr(self._UBO_cam_dir))
-
-    def UpdateUBO_ModelMatrix(self, modelMatrix: glm.mat4):
-        self._UBO_modelMatrix = modelMatrix
-        self._UBO_MV = self._UBO_viewMatrix * self._UBO_modelMatrix
-        self._UBO_MV_IT = glm.transpose(glm.inverse(self._UBO_MV))
-        self._UBO_MVP = self._UBO_projectionMatrix * self._UBO_MV
-        self._UBO_MVP_IT = glm.transpose(glm.inverse(self._UBO_MVP))
-        gl.glBindBuffer(gl.GL_UNIFORM_BUFFER, self.MatrixUBO)
-        gl.glBufferSubData(gl.GL_UNIFORM_BUFFER, 0, glm.sizeof(glm.mat4), glm.value_ptr(self._UBO_modelMatrix))
-        gl.glBufferSubData(gl.GL_UNIFORM_BUFFER, 3 * glm.sizeof(glm.mat4), glm.sizeof(glm.mat4), glm.value_ptr(self._UBO_MVP))
-        gl.glBufferSubData(gl.GL_UNIFORM_BUFFER, 4 * glm.sizeof(glm.mat4), glm.sizeof(glm.mat4), glm.value_ptr(self._UBO_MVP_IT))
-        gl.glBufferSubData(gl.GL_UNIFORM_BUFFER, 5 * glm.sizeof(glm.mat4), glm.sizeof(glm.mat4), glm.value_ptr(self._UBO_MV))
-        gl.glBufferSubData(gl.GL_UNIFORM_BUFFER, 6 * glm.sizeof(glm.mat4), glm.sizeof(glm.mat4), glm.value_ptr(self._UBO_MV_IT))
-
-    def UpdateUBO_ViewMatrix(self, viewMatrix: glm.mat4):
-        self._UBO_viewMatrix = viewMatrix
-        self._UBO_MV = self._UBO_viewMatrix * self._UBO_modelMatrix
-        self._UBO_MV_IT = glm.transpose(glm.inverse(self._UBO_MV))
-        self._UBO_MVP = self._UBO_projectionMatrix * self._UBO_MV
-        self._UBO_MVP_IT = glm.transpose(glm.inverse(self._UBO_MVP))
-        gl.glBindBuffer(gl.GL_UNIFORM_BUFFER, self.MatrixUBO)
-        gl.glBufferSubData(gl.GL_UNIFORM_BUFFER, glm.sizeof(glm.mat4), glm.sizeof(glm.mat4),  glm.value_ptr(self._UBO_viewMatrix))
-        gl.glBufferSubData(gl.GL_UNIFORM_BUFFER, 3 * glm.sizeof(glm.mat4), glm.sizeof(glm.mat4), glm.value_ptr(self._UBO_MVP))
-        gl.glBufferSubData(gl.GL_UNIFORM_BUFFER, 4 * glm.sizeof(glm.mat4), glm.sizeof(glm.mat4), glm.value_ptr(self._UBO_MVP_IT))
-        gl.glBufferSubData(gl.GL_UNIFORM_BUFFER, 5 * glm.sizeof(glm.mat4), glm.sizeof(glm.mat4), glm.value_ptr(self._UBO_MV))
-        gl.glBufferSubData(gl.GL_UNIFORM_BUFFER, 6 * glm.sizeof(glm.mat4), glm.sizeof(glm.mat4), glm.value_ptr(self._UBO_MV_IT))
-
-    def UpdateUBO_ProjMatrix(self, projectionMatrix: glm.mat4):
-        self._UBO_projectionMatrix = projectionMatrix
-        self._UBO_MVP = self._UBO_projectionMatrix * self._UBO_MV
-        self._UBO_MVP_IT = glm.transpose(glm.inverse(self._UBO_MVP))
-        gl.glBindBuffer(gl.GL_UNIFORM_BUFFER, self.MatrixUBO)
-        gl.glBufferSubData(gl.GL_UNIFORM_BUFFER, 2 * glm.sizeof(glm.mat4), glm.sizeof(glm.mat4),  glm.value_ptr(self._UBO_projectionMatrix))
-        gl.glBufferSubData(gl.GL_UNIFORM_BUFFER, 3 * glm.sizeof(glm.mat4), glm.sizeof(glm.mat4), glm.value_ptr(self._UBO_MVP))
-        gl.glBufferSubData(gl.GL_UNIFORM_BUFFER, 4 * glm.sizeof(glm.mat4), glm.sizeof(glm.mat4), glm.value_ptr(self._UBO_MVP_IT))
-
-    # endregion
-
-=======
-        if flipY:
-            data = data[::-1, :, :] # flip array upside down
-        return data
-    # endregion
-
->>>>>>> fcf38c62
     # region post process
     @property
     def EnableGammaCorrection(self):
@@ -519,38 +397,6 @@
         colorAndDepthData = self._getTextureImg(self._gBuffer_color_and_depth, gl.GL_RGBA, gl.GL_FLOAT, np.float32, 4, flipY=True)
         colorData = colorAndDepthData[:, :, :3]
         depthData = colorAndDepthData[:, :, 3]
-<<<<<<< HEAD
-        posData = self._getTextureImg(self._gBuffer_pos, gl.GL_RGB, gl.GL_FLOAT, np.float32, 3)
-        normalData = self._getTextureImg(self._gBuffer_normal, gl.GL_RGB, gl.GL_FLOAT, np.float32, 3)
-        idData = self._getTextureImg(self._gBuffer_id, gl.GL_RGB_INTEGER, gl.GL_INT, np.int32, 3)
-
-        if self.engine.IsDebugMode:
-            print('[DEBUG] Color data is empty: ', np.array_equal(colorData, np.zeros_like(colorData)))
-            print('[DEBUG] Pos data is empty: ', np.array_equal(posData, np.zeros_like(posData)))
-            print('[DEBUG] Normal data is empty: ', np.array_equal(normalData, np.zeros_like(normalData)))
-            print('[DEBUG] Id data is empty: ', np.array_equal(idData, np.zeros_like(idData)))
-            print('[DEBUG] Depth data is empty: ', np.array_equal(depthData, np.zeros_like(depthData)))
-
-        if self.engine.RuntimeManager.FrameCount % self.engine.OutputManager.SaveMapPerNumFrame == 0:
-            color_img = Image.fromarray((colorData*255).astype(np.uint8), 'RGB')
-            color_img.save(os.path.join(self.engine.OutputManager.OutputDir, 'color', f'color_img_{self.engine.RuntimeManager.FrameCount}.png'))
-
-            pos_img = Image.fromarray((posData * 255).astype(np.uint8), 'RGB')
-            pos_img.save(os.path.join(self.engine.OutputManager.OutputDir, 'pos', f'pos_img_{self.engine.RuntimeManager.FrameCount}.png'))
-
-            normal_img = Image.fromarray((normalData * 255).astype(np.uint8), 'RGB')
-            normal_img.save(os.path.join(self.engine.OutputManager.OutputDir, 'normal', f'normal_img_{self.engine.RuntimeManager.FrameCount}.png'))
-
-            id_img = Image.fromarray(idData.astype(np.uint8), 'RGB')
-            id_img.save(os.path.join(self.engine.OutputManager.OutputDir, 'id', f'id_img_{self.engine.RuntimeManager.FrameCount}.png'))
-
-            depth_data_max, depth_data_min = np.max(depthData), np.min(depthData)
-            print(f'[DEBUG] depth_data_max: {depth_data_max}, depth_data_min: {depth_data_min}')
-            depth_data_normalized = (depthData - depth_data_min) / (depth_data_max - depth_data_min)
-            depth_data_int8 = (depth_data_normalized * 255).astype(np.uint8)
-            depth_img = Image.fromarray(np.squeeze(depth_data_int8), mode='L')
-            depth_img.save(os.path.join(self.engine.OutputManager.OutputDir, 'depth', f'depth_img_{self.engine.RuntimeManager.FrameCount}.png'))
-=======
         posData = self._getTextureImg(self._gBuffer_pos, gl.GL_RGB, gl.GL_FLOAT, np.float32, 3, flipY=True)
         normalData = self._getTextureImg(self._gBuffer_normal, gl.GL_RGB, gl.GL_FLOAT, np.float32, 3, flipY=True)
         idData = self._getTextureImg(self._gBuffer_id, gl.GL_RGB_INTEGER, gl.GL_INT, np.int32, 3, flipY=True)
@@ -562,7 +408,6 @@
             sdManager.OutputMap('normal', normalData)
             sdManager.OuputIdMap(idData)
             sdManager.OutputDepthMap(depthData)
->>>>>>> fcf38c62
 
         # Code run normally until here, pending fixes for idData
         # get data back from SD
