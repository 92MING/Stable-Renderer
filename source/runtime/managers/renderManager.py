import os.path
from .manager import Manager
from .runtimeManager import RuntimeManager
from utils.data_struct.event import AutoSortTask
import glm
import OpenGL.GL as gl
import numpy as np
import ctypes
from utils.path_utils import *
from static.shader import Shader
from static.enums import RenderOrder
from static.mesh import Mesh
import glfw
from typing import Union

class RenderManager(Manager):
    '''Manager of all rendering stuffs'''

    _FrameRunFuncOrder = RuntimeManager._FrameRunFuncOrder + 1  # always run after runtimeManager

    def __init__(self,
                 enableHDR=True,
                 enableGammaCorrection=True,
                 gamma=2.2,
                 exposure=1.0,
                 saturation=1.0,
                 brightness=1.0,
                 contrast=1.0,):
        super().__init__()
        self.engine._renderManager = self
        self._renderTasks = AutoSortTask()
        self._deferRenderTasks = AutoSortTask()
        self._postProcessTasks = AutoSortTask()
        self._init_opengl() # opengl settings
        self._init_UBO_data() # UBO for MVP matrices
        self._init_defer_render() # framebuffers for post-processing
        self._init_post_process(enableHDR=enableHDR, enableGammaCorrection=enableGammaCorrection, gamma=gamma, exposure=exposure,
                                saturation=saturation, brightness=brightness, contrast=contrast)
        self._init_draw_quad() # quad for post-processing

    # region private
    def _init_opengl(self):
        gl.glClearColor(0, 0, 0, 0)
        gl.glEnable(gl.GL_DEPTH_TEST)
        gl.glEnable(gl.GL_CULL_FACE)
    def _init_UBO_data(self):
        self._UBO_modelMatrix = glm.mat4(1.0)
        self._UBO_viewMatrix = glm.mat4(1.0)
        self._UBO_projectionMatrix = glm.mat4(1.0)
        self._UBO_MVP = glm.mat4(1.0)
        self._UBO_MVP_IT = glm.mat4(1.0)

        self._matrixUBO = gl.glGenBuffers(1)
        gl.glBindBuffer(gl.GL_UNIFORM_BUFFER, self._matrixUBO)
        gl.glBufferData(gl.GL_UNIFORM_BUFFER, 5 * glm.sizeof(glm.mat4), None, gl.GL_DYNAMIC_DRAW)
        gl.glBindBufferBase(gl.GL_UNIFORM_BUFFER, self.MatrixUBO_BindingPoint, self._matrixUBO)

        gl.glBufferSubData(gl.GL_UNIFORM_BUFFER, 0, glm.sizeof(glm.mat4), glm.value_ptr(self._UBO_modelMatrix))
        gl.glBufferSubData(gl.GL_UNIFORM_BUFFER, 1 * glm.sizeof(glm.mat4), glm.sizeof(glm.mat4), glm.value_ptr(self._UBO_viewMatrix))
        gl.glBufferSubData(gl.GL_UNIFORM_BUFFER, 2 * glm.sizeof(glm.mat4), glm.sizeof(glm.mat4), glm.value_ptr(self._UBO_projectionMatrix))
        gl.glBufferSubData(gl.GL_UNIFORM_BUFFER, 3 * glm.sizeof(glm.mat4), glm.sizeof(glm.mat4), glm.value_ptr(self._UBO_MVP))  # MVP
        gl.glBufferSubData(gl.GL_UNIFORM_BUFFER, 4 * glm.sizeof(glm.mat4), glm.sizeof(glm.mat4), glm.value_ptr(self._UBO_MVP_IT))  # MVP_IT
    def _init_defer_render(self):
        self._default_gBuffer_shader = Shader("default_Gbuffer_shader",
                                              os.path.join(SHADER_DIR, "default_Gbuffer_vs.glsl"),
                                              os.path.join(SHADER_DIR, "default_Gbuffer_fs.glsl"))
        '''For submit data to gBuffer'''

        self._default_defer_render_shader = Shader("default_defer_render_shader",
                                                    os.path.join(SHADER_DIR, "default_defer_render_vs.glsl"),
                                                    os.path.join(SHADER_DIR, "default_defer_render_fs.glsl"))
        '''For render gBuffer data to screen'''

        winWidth, winHeight = self.engine.WindowManager.WindowSize
        self._gBuffer_color = gl.glGenTextures(1)
        gl.glBindTexture(gl.GL_TEXTURE_2D, self._gBuffer_color)
        gl.glTexImage2D(gl.GL_TEXTURE_2D, 0, gl.GL_RGB16F, winWidth, winHeight, 0, gl.GL_RGBA, gl.GL_FLOAT, None)
        gl.glTexParameteri(gl.GL_TEXTURE_2D, gl.GL_TEXTURE_MIN_FILTER, gl.GL_NEAREST)
        gl.glTexParameteri(gl.GL_TEXTURE_2D, gl.GL_TEXTURE_MAG_FILTER, gl.GL_NEAREST)

        self._gBuffer_pos = gl.glGenTextures(1)
        gl.glBindTexture(gl.GL_TEXTURE_2D, self._gBuffer_pos)
        gl.glTexImage2D(gl.GL_TEXTURE_2D, 0, gl.GL_RGB16F, winWidth, winHeight, 0, gl.GL_RGBA, gl.GL_FLOAT, None)
        gl.glTexParameteri(gl.GL_TEXTURE_2D, gl.GL_TEXTURE_MIN_FILTER, gl.GL_NEAREST)
        gl.glTexParameteri(gl.GL_TEXTURE_2D, gl.GL_TEXTURE_MAG_FILTER, gl.GL_NEAREST)

        self._gBuffer_normal = gl.glGenTextures(1)
        gl.glBindTexture(gl.GL_TEXTURE_2D, self._gBuffer_normal)
        gl.glTexImage2D(gl.GL_TEXTURE_2D, 0, gl.GL_RGB16F, winWidth, winHeight, 0, gl.GL_RGB, gl.GL_FLOAT, None)
        gl.glTexParameteri(gl.GL_TEXTURE_2D, gl.GL_TEXTURE_MIN_FILTER, gl.GL_NEAREST)
        gl.glTexParameteri(gl.GL_TEXTURE_2D, gl.GL_TEXTURE_MAG_FILTER, gl.GL_NEAREST)

        self._gBuffer_id = gl.glGenTextures(1) # ivec3 id = (objID, uv_Xcoord, uv_Ycoord)
        gl.glBindTexture(gl.GL_TEXTURE_2D, self._gBuffer_id)
        gl.glTexImage2D(gl.GL_TEXTURE_2D, 0, gl.GL_RGB16I, winWidth, winHeight, 0, gl.GL_RGB_INTEGER, gl.GL_INT, None)
        gl.glTexParameteri(gl.GL_TEXTURE_2D, gl.GL_TEXTURE_MIN_FILTER, gl.GL_NEAREST)
        gl.glTexParameteri(gl.GL_TEXTURE_2D, gl.GL_TEXTURE_MAG_FILTER, gl.GL_NEAREST)

        self._gBuffer_depth = gl.glGenTextures(1)
        gl.glBindTexture(gl.GL_TEXTURE_2D, self._gBuffer_depth)
        gl.glTexImage2D(gl.GL_TEXTURE_2D, 0, gl.GL_DEPTH_COMPONENT, winWidth, winHeight, 0, gl.GL_DEPTH_COMPONENT, gl.GL_FLOAT, None)
        gl.glTexParameteri(gl.GL_TEXTURE_2D, gl.GL_TEXTURE_MIN_FILTER, gl.GL_NEAREST)
        gl.glTexParameteri(gl.GL_TEXTURE_2D, gl.GL_TEXTURE_MAG_FILTER, gl.GL_NEAREST)

        self._gBuffer = gl.glGenFramebuffers(1)
        gl.glBindFramebuffer(gl.GL_FRAMEBUFFER, self._gBuffer)
        gl.glFramebufferTexture2D(gl.GL_FRAMEBUFFER, gl.GL_COLOR_ATTACHMENT0, gl.GL_TEXTURE_2D, self._gBuffer_color, 0)
        gl.glFramebufferTexture2D(gl.GL_FRAMEBUFFER, gl.GL_COLOR_ATTACHMENT1, gl.GL_TEXTURE_2D, self._gBuffer_pos, 0)
        gl.glFramebufferTexture2D(gl.GL_FRAMEBUFFER, gl.GL_COLOR_ATTACHMENT2, gl.GL_TEXTURE_2D, self._gBuffer_normal, 0)
        gl.glFramebufferTexture2D(gl.GL_FRAMEBUFFER, gl.GL_COLOR_ATTACHMENT3, gl.GL_TEXTURE_2D, self._gBuffer_id, 0)
        gl.glFramebufferTexture2D(gl.GL_FRAMEBUFFER, gl.GL_DEPTH_ATTACHMENT, gl.GL_TEXTURE_2D, self._gBuffer_depth, 0)
        gl.glDrawBuffers(3, [gl.GL_COLOR_ATTACHMENT0, gl.GL_COLOR_ATTACHMENT1, gl.GL_COLOR_ATTACHMENT2, gl.GL_COLOR_ATTACHMENT3])

        gl.glBindFramebuffer(gl.GL_FRAMEBUFFER, 0)
    def _init_post_process(self, enableHDR=True, enableGammaCorrection=True, gamma=2.2, exposure=1.0, saturation=1.0, brightness=1.0, contrast=1.0):
        self._enableHDR = enableHDR
        self._enableGammaCorrection = enableGammaCorrection
        self._gamma = gamma
        self._exposure = exposure
        self._saturation = saturation
        self._brightness = brightness
        self._contrast = contrast

        default_post_process_vs_path = os.path.join(SHADER_DIR, 'default_post_process_vs.glsl')
        default_post_process_fs_path = os.path.join(SHADER_DIR, 'default_post_process_fs.glsl')
        self._default_post_process_shader = Shader("default_post_process", default_post_process_vs_path, default_post_process_fs_path)
        def final_draw():
            self._default_post_process_shader.setUniform("enableHDR", self._enableHDR)
            self._default_post_process_shader.setUniform("enableGammaCorrection", self._enableGammaCorrection)
            self._default_post_process_shader.setUniform("gamma", self._gamma)
            self._default_post_process_shader.setUniform("exposure", self._exposure)
            self._default_post_process_shader.setUniform("saturation", self._saturation)
            self._default_post_process_shader.setUniform("brightness", self._brightness)
            self._default_post_process_shader.setUniform("contrast", self._contrast)
            gl.glBindFramebuffer(gl.GL_FRAMEBUFFER, 0) # output to screen
            gl.glClear(gl.GL_COLOR_BUFFER_BIT | gl.GL_DEPTH_BUFFER_BIT)
            self.DrawScreen()
        self._final_draw = self._wrapPostProcessTask(self._default_post_process_shader, final_draw)

        self._screenTexture_1 = gl.glGenTextures(1)
        gl.glBindTexture(gl.GL_TEXTURE_2D, self._screenTexture_1)
        gl.glTexImage2D(gl.GL_TEXTURE_2D, 0, gl.GL_RGB16F, self.engine.WindowManager.WindowSize[0],
                        self.engine.WindowManager.WindowSize[1], 0, gl.GL_RGBA, gl.GL_FLOAT, None)
        gl.glTexParameteri(gl.GL_TEXTURE_2D, gl.GL_TEXTURE_MIN_FILTER, gl.GL_NEAREST)
        gl.glTexParameteri(gl.GL_TEXTURE_2D, gl.GL_TEXTURE_MAG_FILTER, gl.GL_NEAREST)

        self._screenTexture_2 = gl.glGenTextures(1)
        gl.glBindTexture(gl.GL_TEXTURE_2D, self._screenTexture_2)
        gl.glTexImage2D(gl.GL_TEXTURE_2D, 0, gl.GL_RGB16F, self.engine.WindowManager.WindowSize[0],
                        self.engine.WindowManager.WindowSize[1], 0, gl.GL_RGBA, gl.GL_FLOAT, None)
        gl.glTexParameteri(gl.GL_TEXTURE_2D, gl.GL_TEXTURE_MIN_FILTER, gl.GL_NEAREST)
        gl.glTexParameteri(gl.GL_TEXTURE_2D, gl.GL_TEXTURE_MAG_FILTER, gl.GL_NEAREST)

        self._currentScreenTexture = self._screenTexture_1

        self._postProcessFBO = gl.glGenFramebuffers(1)
        gl.glBindFramebuffer(gl.GL_FRAMEBUFFER, self._postProcessFBO)
        gl.glDrawBuffer(gl.GL_COLOR_ATTACHMENT0)
        gl.glBindFramebuffer(gl.GL_FRAMEBUFFER, 0)
    def _init_draw_quad(self):
        self._quadVertices = np.array([
            -1.0, 1.0, 0.0, 0.0, 1.0,  # Left Top
            -1.0, -1.0, 0.0, 0.0, 0.0,  # Left Bottom
            1.0, -1.0, 0.0, 1.0, 0.0,  # Right Bottom
            1.0, 1.0, 0.0, 1.0, 1.0  # Right Top
        ], dtype=np.float32)
        self._quad_indices = np.array([
            0, 1, 2,
            0, 2, 3
        ], dtype=np.uint32)

        self._quadVAO = gl.glGenVertexArrays(1)
        self._quadVBO = gl.glGenBuffers(1)
        self._quadEBO = gl.glGenBuffers(1)
        gl.glBindVertexArray(self._quadVAO)
        gl.glBindBuffer(gl.GL_ARRAY_BUFFER, self._quadVBO)
        gl.glBufferData(gl.GL_ARRAY_BUFFER, self._quadVertices.nbytes, self._quadVertices, gl.GL_STATIC_DRAW)
        gl.glBindBuffer(gl.GL_ELEMENT_ARRAY_BUFFER, self._quadEBO)
        gl.glBufferData(gl.GL_ELEMENT_ARRAY_BUFFER, self._quad_indices.nbytes, self._quad_indices,
                        gl.GL_STATIC_DRAW)
        gl.glEnableVertexAttribArray(0)
        gl.glVertexAttribPointer(0, 3, gl.GL_FLOAT, gl.GL_FALSE, 5 * 4, None)
        gl.glEnableVertexAttribArray(1)
        gl.glVertexAttribPointer(1, 2, gl.GL_FLOAT, gl.GL_FALSE, 5 * 4, ctypes.c_void_p(3 * 4))
        gl.glBindVertexArray(0)

<<<<<<< HEAD
=======
        # self._quadShader = Shader("Default_Quad_Shader", DEFAULT_QUAD_VS_SHADER_PATH, DEFAULT_QUAD_FS_SHADER_PATH)
>>>>>>> 6d630eda
    def _draw_quad(self):
        gl.glBindVertexArray(self._quadVAO)
        gl.glDrawElements(gl.GL_TRIANGLES, 6, gl.GL_UNSIGNED_INT, None)
        gl.glBindVertexArray(0)

    def _wrapRenderTask(self, task:callable=None, shader:Shader=None, mesh:Mesh=None):
        if task is None and mesh is None:
            raise ValueError("task and mesh cannot be both None")
        shader = shader or self._default_gBuffer_shader
        def wrap():
            shader.useProgram()
            if mesh is not None:
                shader.setUniform("objID", mesh.meshID)
            task() if task is not None else mesh.draw()
        return wrap
    def _wrapDeferRenderTask(self, shader=None, task=None):
        def _bindGtexture(slot, textureID, name):
            gl.glActiveTexture(gl.GL_TEXTURE0 + slot)
            gl.glBindTexture(gl.GL_TEXTURE_2D, textureID)
            shader.setUniform(name, slot)
        shader = shader or self._default_defer_render_shader
        def wrap():
            shader.useProgram()
            _bindGtexture(0, self._gBuffer_color, "gColor")
            _bindGtexture(1, self._gBuffer_pos, "gPos")
            _bindGtexture(2, self._gBuffer_normal, "gNormal")
            _bindGtexture(3, self._gBuffer_id, "g_UV_and_ID")
            task() if task is not None else self._draw_quad()
        return wrap
    def _wrapPostProcessTask(self, shader:Shader, task:callable=None):
        def wrap():
            shader.useProgram()
            gl.glFramebufferTexture2D(gl.GL_FRAMEBUFFER, gl.GL_COLOR_ATTACHMENT0, gl.GL_TEXTURE_2D, self.CurrentScreenTexture, 0)
            gl.glActiveTexture(gl.GL_TEXTURE0)
            gl.glBindTexture(gl.GL_TEXTURE_2D, self.LastScreenTexture)
            shader.setUniform("screenTexture", 0)
            task() if task is not None else self._draw_quad()
            self.SwapScreenTexture()
        return wrap

    def _excute_render_task(self):
        allTasks = list(self._renderTasks.tempEvents + self._renderTasks.events)
        allTasks.sort(key=lambda x: x.order)
        for task in allTasks:
            func, order = task.func, task.order
            if order < RenderOrder.TRANSPARENT.value:
                gl.glEnable(gl.GL_DEPTH_TEST)
            elif RenderOrder.TRANSPARENT.value <= order < RenderOrder.OVERLAY.value:
                gl.glDisable(gl.GL_DEPTH_TEST)
            else: # overlay
                gl.glEnable(gl.GL_DEPTH_TEST)
            try:
                func()
            except Exception as e:
                print(f"Render Task ({order}, {func}) Error. Msg: {e}. Skipped.")
        self._renderTasks._tempEvents.clear()
    def _getTextureImg(self, gTexBufferID, glFormat, glDataType, npDataType, channel_num)->np.ndarray:
        gl.glBindTexture(gl.GL_TEXTURE_2D, gTexBufferID)
        data = gl.glGetTexImage(gTexBufferID, 0, glFormat, glDataType)
        data = np.frombuffer(data, dtype=npDataType)
        data = data.reshape((self.engine.WindowManager.WindowSize[1], self.engine.WindowManager.WindowSize[0], channel_num))
        return data
    # endregion

    # region UBO
    @property
    def MatrixUBO(self):
        return self._matrixUBO
    @property
    def MatrixUBO_BindingPoint(self):
        return 0
    @property
    def UBO_ModelMatrix(self):
        return self._UBO_modelMatrix
    @property
    def UBO_ViewMatrix(self):
        return self._UBO_viewMatrix
    @property
    def UBO_ProjMatrix(self):
        return self._UBO_projectionMatrix
    def UpdateUBO_ModelMatrix(self, modelMatrix: glm.mat4):
        self._UBO_modelMatrix = modelMatrix
        self._UBO_MVP = self._UBO_projectionMatrix * self._UBO_viewMatrix * self._UBO_modelMatrix
        self._UBO_MVP_IT = glm.transpose(glm.inverse(self._UBO_MVP))
        gl.glBindBuffer(gl.GL_UNIFORM_BUFFER, self.MatrixUBO)
        gl.glBufferSubData(gl.GL_UNIFORM_BUFFER, 0, glm.sizeof(glm.mat4), glm.value_ptr(self._UBO_modelMatrix))
        gl.glBufferSubData(gl.GL_UNIFORM_BUFFER, 3 * glm.sizeof(glm.mat4), glm.sizeof(glm.mat4), glm.value_ptr(self._UBO_MVP))
        gl.glBufferSubData(gl.GL_UNIFORM_BUFFER, 4 * glm.sizeof(glm.mat4), glm.sizeof(glm.mat4), glm.value_ptr(self._UBO_MVP_IT))
    def UpdateUBO_ViewMatrix(self, viewMatrix: glm.mat4):
        self._UBO_viewMatrix = viewMatrix
        self._UBO_MVP = self._UBO_projectionMatrix * self._UBO_viewMatrix * self._UBO_modelMatrix
        self._UBO_MVP_IT = glm.transpose(glm.inverse(self._UBO_MVP))
        gl.glBindBuffer(gl.GL_UNIFORM_BUFFER, self.MatrixUBO)
        gl.glBufferSubData(gl.GL_UNIFORM_BUFFER, glm.sizeof(glm.mat4), glm.sizeof(glm.mat4),  glm.value_ptr(self._UBO_viewMatrix))
        gl.glBufferSubData(gl.GL_UNIFORM_BUFFER, 3 * glm.sizeof(glm.mat4), glm.sizeof(glm.mat4), glm.value_ptr(self._UBO_MVP))
        gl.glBufferSubData(gl.GL_UNIFORM_BUFFER, 4 * glm.sizeof(glm.mat4), glm.sizeof(glm.mat4), glm.value_ptr(self._UBO_MVP_IT))
    def UpdateUBO_ProjMatrix(self, projectionMatrix: glm.mat4):
        self._UBO_projectionMatrix = projectionMatrix
        self._UBO_MVP = self._UBO_projectionMatrix * self._UBO_viewMatrix * self._UBO_modelMatrix
        self._UBO_MVP_IT = glm.transpose(glm.inverse(self._UBO_MVP))
        gl.glBindBuffer(gl.GL_UNIFORM_BUFFER, self.MatrixUBO)
        gl.glBufferSubData(gl.GL_UNIFORM_BUFFER, 2 * glm.sizeof(glm.mat4), glm.sizeof(glm.mat4),  glm.value_ptr(self._UBO_projectionMatrix))
        gl.glBufferSubData(gl.GL_UNIFORM_BUFFER, 3 * glm.sizeof(glm.mat4), glm.sizeof(glm.mat4), glm.value_ptr(self._UBO_MVP))
        gl.glBufferSubData(gl.GL_UNIFORM_BUFFER, 4 * glm.sizeof(glm.mat4), glm.sizeof(glm.mat4), glm.value_ptr(self._UBO_MVP_IT))
    def printOpenGLError(self):
        try:
            gl.glGetError() # nothing to do with error, just clear error flag
        except Exception as e:
            print('GL ERROR: ', e)
    # endregion

    # region post process
    @property
    def EnableGammaCorrection(self):
        return self._enableGammaCorrection
    @EnableGammaCorrection.setter
    def EnableGammaCorrection(self, value:bool):
        self._enableGammaCorrection = value
    @property
    def EnableHDR(self):
        return self._enableHDR
    @EnableHDR.setter
    def EnableHDR(self, value:bool):
        self._enableHDR = value
    @property
    def Gamma(self):
        return self._gamma
    @Gamma.setter
    def Gamma(self, value:float):
        self._gamma = value
    @property
    def Exposure(self):
        return self._exposure
    @Exposure.setter
    def Exposure(self, value:float):
        self._exposure = value
    @property
    def Saturation(self):
        return self._saturation
    @Saturation.setter
    def Saturation(self, value:float):
        self._saturation = value
    @property
    def Contrast(self):
        return self._contrast
    @Contrast.setter
    def Contrast(self, value:float):
        self._contrast = value
    @property
    def Brightness(self):
        return self._brightness
    @Brightness.setter
    def Brightness(self, value:float):
        self._brightness = value
    @property
    def CurrentScreenTexture(self):
        return self._currentScreenTexture
    @property
    def LastScreenTexture(self):
        return self._screenTexture_1 if self._currentScreenTexture == self._screenTexture_2 else self._screenTexture_2
    @property
    def NextScreenTexture(self):
        '''equal to LastScreenTexture'''
        return self.LastScreenTexture
    def SwapScreenTexture(self):
        self._currentScreenTexture = self._screenTexture_1 if self._currentScreenTexture == self._screenTexture_2 else self._screenTexture_2
    def DrawScreen(self):
        self._draw_quad()
    # endregion

    # region render
    def AddRenderTask(self, order:Union[int, RenderOrder], task:callable=None, shader:Shader=None, mesh:Mesh=None, forever:bool=False):
        '''
        Add a render task to render queue. Note that the task is actually submitting data to GBuffers, not really rendering.
        :param order: order of the task. The smaller the order, the earlier the task will be executed.
        :param task: a callable func that takes no parameter. The task should includes drawing commands. If task is None, you could just give mesh so as to use the mesh's draw.
        :param shader: if shader is None, the task will use default gbuffer shader. Shader must have a uniform int named "objID".
        :param mesh: mesh and task can't be None at the same time. If mesh is None, the task should include those drawing commands.
        :param forever: If forever = True, the task will be called every frame.
        '''
        order = order.value if isinstance(order, RenderOrder) else order
        if forever:
            self._renderTasks.addForeverTask(self._wrapRenderTask(task, shader, mesh), order)
        else:
            self._renderTasks.addTask(self._wrapRenderTask(task, shader, mesh), order)
    def AddDeferRenderTask(self, task:callable=None, shader:Shader=None, order:int=0, forever:bool=True):
        '''
        Add a defer render task to which will be called after all normal render tasks.
        :param shader: shader must have a uniform named "screenTexture".
        :param task: task should call DrawScreen() to draw the screen texture finally. If task is None, will just call DrawScreen() instead.
        :param order: order of the task. The smaller the order, the earlier the task will be executed.
        :param forever: If forever = True, the task will be called every frame.
        :return:
        '''
        wrap = self._wrapDeferRenderTask(shader, task)
        if forever:
            self._deferRenderTasks.addForeverTask(wrap, order)
        else:
            self._deferRenderTasks.addTask(wrap, order)
    def AddPostProcessTask(self, shader:Shader, task:callable=None, order:int=0, forever:bool=True):
        '''
        Post process shader must have a uniform named "screenTexture".
        This texture return rgba color.
        '''
        wrap = self._wrapPostProcessTask(shader, task)
        if forever:
            self._postProcessTasks.addForeverTask(wrap, order)
        else:
            self._postProcessTasks.addTask(wrap, order)
    # endregion

    # region run
    def _onFrameRun(self):
        # normal render
        gl.glBindFramebuffer(gl.GL_FRAMEBUFFER, self._gBuffer)
        gl.glClear(gl.GL_COLOR_BUFFER_BIT | gl.GL_DEPTH_BUFFER_BIT)
        self._excute_render_task() # depth test will be enabled in this function

        # region SD
        # output data to SD
        colorData = self._getTextureImg(self._gBuffer_color, gl.GL_RGBA, gl.GL_FLOAT, np.float32, 4)
        posData = self._getTextureImg(self._gBuffer_pos, gl.GL_RGBA, gl.GL_FLOAT, np.float32, 4)
        normalData = self._getTextureImg(self._gBuffer_normal, gl.GL_RGB, gl.GL_FLOAT, np.float32, 3)
        # TODO: also output light info
        idData = self._getTextureImg(self._gBuffer_id, gl.GL_RGB_INTEGER, gl.GL_INT, np.int32, 3)
        depthData = self._getTextureImg(self._gBuffer_depth, gl.GL_DEPTH_COMPONENT, gl.GL_FLOAT, np.float32, 1)
        # TODO: send these data to stable-diffusion, and get color data back
        print(idData.shape)
        print(idData)

        # get data back from SD
        # TODO: load the color data back to self._gBuffer_color texture, i.e. colorData = ...
        gl.glBindTexture(gl.GL_TEXTURE_2D, self._gBuffer_color)
        gl.glTexImage2D(gl.GL_TEXTURE_2D, 0, gl.GL_RGBA,
                        self.engine.WindowManager.WindowSize[0], self.engine.WindowManager.WindowSize[1],
                        0, gl.GL_RGBA, gl.GL_FLOAT, colorData.tobytes())
        # TODO: update color pixel datas, i.e. pixelDict[id] = (oldColor *a + newColor *b), newColor = inverse light intensity of the pixel color
        # TODO: replace corresponding color pixel datas with color data from color dict
        # endregion

        # region defer render
        # defer render: normal light effect apply
        gl.glDisable(gl.GL_DEPTH_TEST)
        gl.glBindFramebuffer(gl.GL_FRAMEBUFFER, self._postProcessFBO) # output to post process FBO
        gl.glClear(gl.GL_COLOR_BUFFER_BIT | gl.GL_DEPTH_BUFFER_BIT)
        # TODO: set light & view point uniforms
        self._deferRenderTasks.execute(ignoreErr=True) # apply light effect here

        # defer render: render volume light
        gl.glEnable(gl.GL_DEPTH_TEST) # volume light need depth test
        gl.glBindFramebuffer(gl.GL_READ_FRAMEBUFFER, self._gBuffer)  # read color buffer & depth buffer from gBuffer
        gl.glBindFramebuffer(gl.GL_DRAW_FRAMEBUFFER, self._postProcessFBO)  # write color buffer to post process frame buffer
        gl.glBlitFramebuffer(0, 0, self.engine.WindowManager.WindowSize[0], self.engine.WindowManager.WindowSize[1],
                              0, 0, self.engine.WindowManager.WindowSize[0], self.engine.WindowManager.WindowSize[1],
                              gl.GL_DEPTH_BUFFER_BIT, gl.GL_NEAREST)
        gl.glBindFramebuffer(gl.GL_FRAMEBUFFER, self._postProcessFBO) # output to post process FBO
        # TODO: use volume light shader to render volume light
        # endregion

        # post process
        gl.glDisable(gl.GL_DEPTH_TEST) # post process don't need depth test
        self._postProcessTasks.execute(ignoreErr=True)

        # final draw
        self._final_draw() # default post process shader is used here. Will also bind to FBO 0(screen)

    def _onFrameEnd(self):
        glfw.swap_buffers(self.engine.WindowManager.Window)
    # endregion

__all__ = ['RenderManager']<|MERGE_RESOLUTION|>--- conflicted
+++ resolved
@@ -184,10 +184,7 @@
         gl.glVertexAttribPointer(1, 2, gl.GL_FLOAT, gl.GL_FALSE, 5 * 4, ctypes.c_void_p(3 * 4))
         gl.glBindVertexArray(0)
 
-<<<<<<< HEAD
-=======
         # self._quadShader = Shader("Default_Quad_Shader", DEFAULT_QUAD_VS_SHADER_PATH, DEFAULT_QUAD_FS_SHADER_PATH)
->>>>>>> 6d630eda
     def _draw_quad(self):
         gl.glBindVertexArray(self._quadVAO)
         gl.glDrawElements(gl.GL_TRIANGLES, 6, gl.GL_UNSIGNED_INT, None)
