--- conflicted
+++ resolved
@@ -1,12 +1,8 @@
 test
 __pycache__
-<<<<<<< HEAD
-models
-=======
 models
 *.png
 .DS_Store
 test.py
 *.zip
-rendered_frames
->>>>>>> d864bc7f
+rendered_frames